--- conflicted
+++ resolved
@@ -55,25 +55,9 @@
             const shared_ptr<const RawGridGeometry<CoordinateType> >& rawGeometry,
             const shared_ptr<const std::vector<const Basis<BasisFunctionType>*> >& testBases,
             const shared_ptr<const std::vector<const Basis<BasisFunctionType>*> >& trialBases,
-<<<<<<< HEAD
             const shared_ptr<const CollectionOfBasisTransformations<CoordinateType> >& testTransformations,
             const shared_ptr<const CollectionOfBasisTransformations<CoordinateType> >& trialTransformations,
-            const shared_ptr<const OpenClHandler>& openClHandler) const {
-        typedef StandardLocalAssemblerForIdentityOperatorOnSurface<
-                BasisFunctionType, ResultType, GeometryFactory>
-                LocalAssemblerForIdentityOperator_;
-        return std::auto_ptr<LocalAssemblerForOperators<ResultType> >(
-                    new LocalAssemblerForIdentityOperator_(
-                        geometryFactory, rawGeometry,
-                        testBases, trialBases,
-                        testTransformations, trialTransformations,
-                        openClHandler));
-    }
-=======
-            const shared_ptr<const Expression<CoordinateType> >& testExpression,
-            const shared_ptr<const Expression<CoordinateType> >& trialExpression,
             const shared_ptr<const OpenClHandler>& openClHandler) const;
->>>>>>> 87ba9638
 
 private:
     virtual std::auto_ptr<LocalAssemblerForOperators<ResultType> >
@@ -90,26 +74,7 @@
             const shared_ptr<const TestKernelTrialIntegral<BasisFunctionType, CoordinateType, ResultType> >& integral,
             const shared_ptr<const OpenClHandler>& openClHandler,
             const ParallelisationOptions& parallelisationOptions,
-<<<<<<< HEAD
-            bool cacheSingularIntegrals) const {
-        typedef CoordinateType KernelType;
-        typedef StandardLocalAssemblerForIntegralOperatorsOnSurfaces<
-            BasisFunctionType, KernelType, ResultType, GeometryFactory>
-            LocalAssemblerForIntegralOperators_;
-        return std::auto_ptr<LocalAssemblerForOperators<ResultType> >(
-                    new LocalAssemblerForIntegralOperators_(
-                        testGeometryFactory, trialGeometryFactory,
-                        testRawGeometry, trialRawGeometry,
-                        testBases, trialBases,
-                        testTransformations, kernels, trialTransformations,
-                        integral,
-                        openClHandler, parallelisationOptions,
-                        cacheSingularIntegrals,
-                        this->accuracyOptions()));
-    }
-=======
             bool cacheSingularIntegrals) const;
->>>>>>> 87ba9638
 
     virtual std::auto_ptr<LocalAssemblerForGridFunctions<ResultType> >
     makeAssemblerForGridFunctionsImplRealUserFunction(
@@ -118,22 +83,7 @@
             const shared_ptr<const std::vector<const Basis<BasisFunctionType>*> >& testBases,
             const shared_ptr<const CollectionOfBasisTransformations<CoordinateType> >& testTransformations,
             const shared_ptr<const Function<CoordinateType> >& function,
-<<<<<<< HEAD
-            const shared_ptr<const OpenClHandler>& openClHandler) const {
-        typedef CoordinateType UserFunctionType;
-        typedef StandardLocalAssemblerForGridFunctionsOnSurfaces<
-            BasisFunctionType, UserFunctionType, ResultType, GeometryFactory>
-            LocalAssemblerForGridFunctions_;
-        return std::auto_ptr<LocalAssemblerForGridFunctions<ResultType> >(
-                    new LocalAssemblerForGridFunctions_(
-                        geometryFactory, rawGeometry,
-                        testBases,
-                        testTransformations, function,
-                        openClHandler));
-    }
-=======
             const shared_ptr<const OpenClHandler>& openClHandler) const;
->>>>>>> 87ba9638
 
     virtual std::auto_ptr<EvaluatorForIntegralOperators<ResultType> >
     makeEvaluatorForIntegralOperatorsImplRealKernel(
@@ -144,24 +94,7 @@
             const shared_ptr<const CollectionOfBasisTransformations<CoordinateType> >& trialTransformations,
             const shared_ptr<const KernelTrialIntegral<BasisFunctionType, CoordinateType, ResultType> >& integral,
             const shared_ptr<const std::vector<std::vector<ResultType> > >& argumentLocalCoefficients,
-<<<<<<< HEAD
-            const shared_ptr<const OpenClHandler>& openClHandler) const {
-        typedef CoordinateType KernelType;
-        typedef StandardEvaluatorForIntegralOperators<
-            BasisFunctionType, KernelType, ResultType, GeometryFactory>
-            EvaluatorForIntegralOperators_;
-        return std::auto_ptr<EvaluatorForIntegralOperators<ResultType> >(
-                    new EvaluatorForIntegralOperators_(
-                        geometryFactory, rawGeometry,
-                        trialBases,
-                        kernels, trialTransformations, integral,
-                        argumentLocalCoefficients,
-                        openClHandler,
-                        this->accuracyOptions().singleRegular));
-    }
-=======
             const shared_ptr<const OpenClHandler>& openClHandler) const;
->>>>>>> 87ba9638
 
 public:
     const AccuracyOptions& accuracyOptions() const;
@@ -204,26 +137,7 @@
             const shared_ptr<const TestKernelTrialIntegral<BasisFunctionType, ResultType, ResultType> >& integral,
             const shared_ptr<const OpenClHandler>& openClHandler,
             const ParallelisationOptions& parallelisationOptions,
-<<<<<<< HEAD
-            bool cacheSingularIntegrals) const {
-        typedef ResultType KernelType;
-        typedef StandardLocalAssemblerForIntegralOperatorsOnSurfaces<
-            BasisFunctionType, KernelType, ResultType, GeometryFactory>
-            LocalAssemblerForIntegralOperators_;
-        return std::auto_ptr<LocalAssemblerForOperators<ResultType> >(
-                    new LocalAssemblerForIntegralOperators_(
-                        testGeometryFactory, trialGeometryFactory,
-                        testRawGeometry, trialRawGeometry,
-                        testBases, trialBases,
-                        testTransformations, kernels, trialTransformations,
-                        integral,
-                        openClHandler, parallelisationOptions,
-                        cacheSingularIntegrals,
-                        this->accuracyOptions()));
-    }
-=======
             bool cacheSingularIntegrals) const;
->>>>>>> 87ba9638
 
     virtual std::auto_ptr<LocalAssemblerForGridFunctions<ResultType> >
     makeAssemblerForGridFunctionsImplComplexUserFunction(
@@ -232,22 +146,7 @@
             const shared_ptr<const std::vector<const Basis<BasisFunctionType>*> >& testBases,
             const shared_ptr<const CollectionOfBasisTransformations<CoordinateType> >& testTransformations,
             const shared_ptr<const Function<ResultType> >& function,
-<<<<<<< HEAD
-            const shared_ptr<const OpenClHandler>& openClHandler) const {
-        typedef ResultType UserFunctionType;
-        typedef StandardLocalAssemblerForGridFunctionsOnSurfaces<
-            BasisFunctionType, UserFunctionType, ResultType, GeometryFactory>
-            LocalAssemblerForGridFunctions_;
-        return std::auto_ptr<LocalAssemblerForGridFunctions<ResultType> >(
-                    new LocalAssemblerForGridFunctions_(
-                        geometryFactory, rawGeometry,
-                        testBases,
-                        testTransformations, function,
-                        openClHandler));
-    }
-=======
             const shared_ptr<const OpenClHandler>& openClHandler) const;
->>>>>>> 87ba9638
 
     virtual std::auto_ptr<EvaluatorForIntegralOperators<ResultType> >
     makeEvaluatorForIntegralOperatorsImplComplexKernel(
@@ -258,24 +157,7 @@
             const shared_ptr<const CollectionOfBasisTransformations<CoordinateType> >& trialTransformations,
             const shared_ptr<const KernelTrialIntegral<BasisFunctionType, ResultType, ResultType> >& integral,
             const shared_ptr<const std::vector<std::vector<ResultType> > >& argumentLocalCoefficients,
-<<<<<<< HEAD
-            const shared_ptr<const OpenClHandler>& openClHandler) const {
-        typedef ResultType KernelType;
-        typedef StandardEvaluatorForIntegralOperators<
-            BasisFunctionType, KernelType, ResultType, GeometryFactory>
-            EvaluatorForIntegralOperators_;
-        return std::auto_ptr<EvaluatorForIntegralOperators<ResultType> >(
-                    new EvaluatorForIntegralOperators_(
-                        geometryFactory, rawGeometry,
-                        trialBases,
-                        kernels, trialTransformations, integral,
-                        argumentLocalCoefficients,
-                        openClHandler,
-                        this->accuracyOptions().singleRegular));
-    }
-=======
             const shared_ptr<const OpenClHandler>& openClHandler) const;
->>>>>>> 87ba9638
 };
 
 // RealResultType
