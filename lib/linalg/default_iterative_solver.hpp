--- conflicted
+++ resolved
@@ -45,26 +45,15 @@
     DefaultIterativeSolver(const LinearOperator<BasisFunctionType, ResultType>& linOp,
                            const GridFunction<BasisFunctionType, ResultType>& gridFun);
 
-    static Teuchos::RCP<Teuchos::ParameterList>
-        defaultGmresParameterList(ValueType tol);
-    static Teuchos::RCP<Teuchos::ParameterList>
-        defaultCgParameterList(ValueType tol);
-
     void addPreconditioner(
             const Teuchos::RCP<const Thyra::PreconditionerBase<ResultType> >& preconditioner);
     void initializeSolver(const Teuchos::RCP<Teuchos::ParameterList>& paramList);
 
     virtual void solve();
 
-<<<<<<< HEAD
-    virtual GridFunction<ValueType> getResult() const;
-    virtual typename Solver<ValueType>::EStatus getStatus() const;
-    ValueType getSolveTolerance() const;
-=======
     virtual GridFunction<BasisFunctionType, ResultType> getResult() const;
     virtual typename Solver<BasisFunctionType, ResultType>::EStatus getStatus() const;
     MagnitudeType getSolveTolerance() const;
->>>>>>> 0383d434
     std::string getSolverMessage() const;
     Thyra::SolveStatus<MagnitudeType> getThyraSolveStatus() const;
 
