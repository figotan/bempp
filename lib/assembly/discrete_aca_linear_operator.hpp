// Copyright (C) 2011-2012 by the BEM++ Authors
//
// Permission is hereby granted, free of charge, to any person obtaining a copy
// of this software and associated documentation files (the "Software"), to deal
// in the Software without restriction, including without limitation the rights
// to use, copy, modify, merge, publish, distribute, sublicense, and/or sell
// copies of the Software, and to permit persons to whom the Software is
// furnished to do so, subject to the following conditions:
//
// The above copyright notice and this permission notice shall be included in
// all copies or substantial portions of the Software.
//
// THE SOFTWARE IS PROVIDED "AS IS", WITHOUT WARRANTY OF ANY KIND, EXPRESS OR
// IMPLIED, INCLUDING BUT NOT LIMITED TO THE WARRANTIES OF MERCHANTABILITY,
// FITNESS FOR A PARTICULAR PURPOSE AND NONINFRINGEMENT. IN NO EVENT SHALL THE
// AUTHORS OR COPYRIGHT HOLDERS BE LIABLE FOR ANY CLAIM, DAMAGES OR OTHER
// LIABILITY, WHETHER IN AN ACTION OF CONTRACT, TORT OR OTHERWISE, ARISING FROM,
// OUT OF OR IN CONNECTION WITH THE SOFTWARE OR THE USE OR OTHER DEALINGS IN
// THE SOFTWARE.

#include "config_trilinos.hpp"

#ifndef bempp_discrete_aca_linear_operator_hpp
#define bempp_discrete_aca_linear_operator_hpp

#include "discrete_linear_operator.hpp"
#include "ahmed_aux_fwd.hpp"
#include "index_permutation.hpp"
#include "../fiber/scalar_traits.hpp"
#include "../common/not_implemented_error.hpp"

#include <iostream>
#include <boost/shared_array.hpp>

#ifdef WITH_TRILINOS
#include <Teuchos_RCP.hpp>
#include <Thyra_SpmdVectorSpaceBase_decl.hpp>
#endif

namespace Bempp {

template <typename ValueType> class AcaApproximateLuInverse;

template <typename ValueType>
class DiscreteAcaLinearOperator :
        public DiscreteLinearOperator<ValueType>
{
    friend class AcaApproximateLuInverse<ValueType>;

public:
    typedef typename Fiber::ScalarTraits<ValueType>::RealType CoordinateType;
    typedef AhmedDofWrapper<CoordinateType> AhmedDofType;
    typedef bemblcluster<AhmedDofType, AhmedDofType> AhmedBemblcluster;
    typedef mblock<typename AhmedTypeTraits<ValueType>::Type> AhmedMblock;

    DiscreteAcaLinearOperator(
            unsigned int rowCount, unsigned int columnCount,
            int maximumRank,
            std::auto_ptr<AhmedBemblcluster> blockCluster,
            boost::shared_array<AhmedMblock*> blocks,
            const IndexPermutation& domainPermutation,
            const IndexPermutation& rangePermutation);

    virtual void dump() const;

    virtual arma::Mat<ValueType> asMatrix() const;

    virtual unsigned int rowCount() const;
    virtual unsigned int columnCount() const;

    virtual void addBlock(const std::vector<int>& rows,
                          const std::vector<int>& cols,
                          const ValueType alpha,
                          arma::Mat<ValueType>& block) const;

<<<<<<< HEAD
    void makeAllMblocksDense(); // for debugging
=======
    static const DiscreteAcaLinearOperator<ValueType>& castToAca(
            const DiscreteLinearOperator<ValueType>& discreteOperator);
>>>>>>> cec2e4bc

#ifdef WITH_TRILINOS
public:
    virtual Teuchos::RCP<const Thyra::VectorSpaceBase<ValueType> > domain() const;
    virtual Teuchos::RCP<const Thyra::VectorSpaceBase<ValueType> > range() const;

protected:
    virtual bool opSupportedImpl(Thyra::EOpTransp M_trans) const;
    virtual void applyImpl(
            const Thyra::EOpTransp M_trans,
            const Thyra::MultiVectorBase<ValueType>& X_in,
            const Teuchos::Ptr<Thyra::MultiVectorBase<ValueType> >& Y_inout,
            const ValueType alpha,
            const ValueType beta) const;
#endif

private:
    virtual void applyBuiltInImpl(const TranspositionMode trans,
                                  const arma::Col<ValueType>& x_in,
                                  arma::Col<ValueType>& y_inout,
                                  const ValueType alpha,
                                  const ValueType beta) const;

private:
#ifdef WITH_TRILINOS
    Teuchos::RCP<const Thyra::SpmdVectorSpaceBase<ValueType> > m_domainSpace;
    Teuchos::RCP<const Thyra::SpmdVectorSpaceBase<ValueType> > m_rangeSpace;
#else
    unsigned int m_rowCount;
    unsigned int m_columnCount;
#endif
    int m_maximumRank;

    std::auto_ptr<AhmedBemblcluster> m_blockCluster;
    boost::shared_array<AhmedMblock*> m_blocks;

    IndexPermutation m_domainPermutation;
    IndexPermutation m_rangePermutation;
};


} // namespace Bempp

#endif<|MERGE_RESOLUTION|>--- conflicted
+++ resolved
@@ -73,12 +73,10 @@
                           const ValueType alpha,
                           arma::Mat<ValueType>& block) const;
 
-<<<<<<< HEAD
     void makeAllMblocksDense(); // for debugging
-=======
+
     static const DiscreteAcaLinearOperator<ValueType>& castToAca(
             const DiscreteLinearOperator<ValueType>& discreteOperator);
->>>>>>> cec2e4bc
 
 #ifdef WITH_TRILINOS
 public:
