--- conflicted
+++ resolved
@@ -5,92 +5,21 @@
 // TODO
 // %include "space_docstrings.i"
 
-//namespace Bempp
-//{
-//  template <typename BasisFunctionType> class PiecewiseConstantScalarSpace : 
-//}
-
-
-%feature("pythonappend") Bempp::PiecewiseConstantScalarSpace<float>::PiecewiseConstantScalarSpace(Grid& grid)%{
-self._BasisFunctionType='float32'
-  %}
-
-
-%feature("pythonappend") Bempp::PiecewiseConstantScalarSpace<double>::PiecewiseConstantScalarSpace(Grid& grid)%{
-self._BasisFunctionType='float64'
-  %}
-
-%feature("pythonappend") Bempp::PiecewiseConstantScalarSpace<std::complex<float> >::PiecewiseConstantScalarSpace(Grid& grid)%{
-self._BasisFunctionType='complex64'
-  %}
-
-%feature("pythonappend") Bempp::PiecewiseConstantScalarSpace<std::complex<double> >::PiecewiseConstantScalarSpace(Grid& grid)%{
-self._BasisFunctionType='complex128'
-  %}
-
-%include "space/piecewise_constant_scalar_space.hpp"
 
 
 namespace Bempp
 {
 
     BEMPP_PYTHON_DECLARE_CLASS_TEMPLATED_ON_BASIS(PiecewiseConstantScalarSpace);
+}
 
-/* template <typename BasisFunctionType> class PiecewiseConstantScalarSpace; */
+%include "space/piecewise_constant_scalar_space.hpp"
 
-<<<<<<< HEAD
 
 %pythoncode %{
 
-def PiecewiseConstantScalarSpace(grid,BasisFunctionType='float64'):
+def piecewiseConstantScalarSpace(grid,basisFunctionType='float64'):
     """Space of piecewise constant scalar functions"""
-    name='PiecewiseConstantScalarSpace'+'_'+checkType(BasisFunctionType)
-    return globals()[name](grid)
-	 
- %}
-=======
-/* %extend PiecewiseConstantScalarSpace<float>  */
-/* { */
-/*     %pythonappend PiecewiseConstantScalarSpace  */
-/*     %{ */
-/*         self._basisFunctionType = "float32" */
-/*     %} */
-/* } */
-
-/*   %template(PiecewiseConstantScalarSpace_float64)     PiecewiseConstantScalarSpace<double>; */
-/*   %template(PiecewiseConstantScalarSpace_float32)     PiecewiseConstantScalarSpace<float>; */
-/*   %template(PiecewiseConstantScalarSpace_complex64)   PiecewiseConstantScalarSpace<std::complex<float> >; */
-/*   %template(PiecewiseConstantScalarSpace_complex128)  PiecewiseConstantScalarSpace<std::complex<double> >; */
-
-} // namespace Bempp
-
-/* def constructObjectTemplatedOnBasis(className, basisFunctionType, */
-/*                                     *args, **kwargs): */
-/*     fullName = className + "_" + basisFunctionType */
-/*     try: */
-/*         print globals().keys() */
-/*         class_ = globals()[fullName] */
-/*     except KeyError: */
-/*         raise TypeError("Class " + fullName + " does not exist.") */
-/*     return class_(*args, **kwargs) */
-
-%pythoncode 
-%{
-
-def piecewiseConstantScalarSpace(basisFunctionType, grid):
-    """Construct a PiecewiseConstantScalarSpace object with a given basisFunctionType"""
-    return constructObjectTemplatedOnBasis(
-        "PiecewiseConstantScalarSpace", basisFunctionType, 
-        grid)
-
-%}
-
-/* %pythoncode %{ */
-
-/* class PiecewiseConstantScalarSpace(Template1,ScalarSpace): */
-/*     """Space of piecewise constant scalar functions""" */
-/*     def __init__(self,dtype1,*args,**kwargs): */
-/*         super(PiecewiseConstantScalarSpace,self).__init__('PiecewiseConstantScalarSpace',dtype1,*args,**kwargs) */
-
-/* 	  %} */
->>>>>>> 98b772fd
+    name='PiecewiseConstantScalarSpace'
+    return constructObjectTemplatedOnBasis(name, basisFunctionType,grid)
+      %}