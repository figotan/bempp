--- conflicted
+++ resolved
@@ -1,4 +1,3 @@
-<<<<<<< HEAD
 //// Copyright (C) 2011 by the BEM++ Authors
 ////
 //// Permission is hereby granted, free of charge, to any person obtaining a copy
@@ -26,9 +25,8 @@
 //#include "../check_arrays_are_close.hpp"
 
 //#include <algorithm>
-//#include <armadillo>
+//#include "common/armadillo_fwd.hpp"
 //#include <boost/test/unit_test.hpp>
-//#include <boost/test/test_case_template.hpp>
 //#include <boost/test/floating_point_comparison.hpp>
 //#include <boost/version.hpp>
 //#include <complex>
@@ -59,7 +57,7 @@
 //                              ValueType, kernel_types)
 //{
 //    Fiber::Laplace3dAdjointDoubleLayerPotentialKernel<ValueType> op;
-//    int testGeomDeps = 1024, trialGeomDeps = 16; // random initial values
+//    size_t testGeomDeps = 1024, trialGeomDeps = 16; // random initial values
 //    op.addGeometricalDependencies(testGeomDeps, trialGeomDeps);
 
 //    BOOST_CHECK(testGeomDeps & Fiber::GLOBALS);
@@ -92,25 +90,25 @@
 //    trialGeomData.globals(0, 1) = 3.;
 //    trialGeomData.globals(0, 2) = 4.;
 
-//    Fiber::_4dArray<ValueType> adlpResult;
+//    Fiber::Array4d<ValueType> adlpResult;
 //    adlpOp.evaluateOnGrid(testGeomData, trialGeomData, adlpResult);
 
 //    typedef Fiber::Laplace3dDoubleLayerPotentialKernel<ValueType> DLPOperator;
 //    DLPOperator dlpOp;
 //    std::swap(testGeomData, trialGeomData);
 
-//    Fiber::_4dArray<ValueType> dlpResult;
+//    Fiber::Array4d<ValueType> dlpResult;
 //    dlpOp.evaluateOnGrid(testGeomData, trialGeomData, dlpResult);
 
 //    // swap test and trial point indexing
-//    Fiber::_4dArray<ValueType> reorderedDlpResult(dlpResult.extent(2),
+//    Fiber::Array4d<ValueType> reorderedDlpResult(dlpResult.extent(2),
 //                                                 dlpResult.extent(3),
 //                                                 dlpResult.extent(0),
 //                                                 dlpResult.extent(1));
-//    for (int i0 = 0; i0 < dlpResult.extent(0); ++i0)
-//        for (int i1 = 0; i1 < dlpResult.extent(1); ++i1)
-//            for (int i2 = 0; i2 < dlpResult.extent(2); ++i2)
-//                for (int i3 = 0; i3 < dlpResult.extent(3); ++i3)
+//    for (size_t i0 = 0; i0 < dlpResult.extent(0); ++i0)
+//        for (size_t i1 = 0; i1 < dlpResult.extent(1); ++i1)
+//            for (size_t i2 = 0; i2 < dlpResult.extent(2); ++i2)
+//                for (size_t i3 = 0; i3 < dlpResult.extent(3); ++i3)
 //                    reorderedDlpResult(i2, i3, i0, i1) =
 //                            dlpResult(i0, i1, i2, i3);
 
@@ -146,7 +144,7 @@
 //    trialGeomDataOnGrid.globals(0, 1) = 3.;
 //    trialGeomDataOnGrid.globals(0, 2) = 4.;
 
-//    Fiber::_4dArray<ValueType> resultOnGrid;
+//    Fiber::Array4d<ValueType> resultOnGrid;
 //    op.evaluateOnGrid(testGeomDataOnGrid, trialGeomDataOnGrid, resultOnGrid);
 
 //    arma::Cube<ValueType> convertedResultOnGrid(1, 1, testPointCount * trialPointCount);
@@ -178,185 +176,4 @@
 //                    resultAtPointPairs, convertedResultOnGrid, 1e-6));
 //}
 
-//BOOST_AUTO_TEST_SUITE_END()
-=======
-// Copyright (C) 2011 by the BEM++ Authors
-//
-// Permission is hereby granted, free of charge, to any person obtaining a copy
-// of this software and associated documentation files (the "Software"), to deal
-// in the Software without restriction, including without limitation the rights
-// to use, copy, modify, merge, publish, distribute, sublicense, and/or sell
-// copies of the Software, and to permit persons to whom the Software is
-// furnished to do so, subject to the following conditions:
-//
-// The above copyright notice and this permission notice shall be included in
-// all copies or substantial portions of the Software.
-//
-// THE SOFTWARE IS PROVIDED "AS IS", WITHOUT WARRANTY OF ANY KIND, EXPRESS OR
-// IMPLIED, INCLUDING BUT NOT LIMITED TO THE WARRANTIES OF MERCHANTABILITY,
-// FITNESS FOR A PARTICULAR PURPOSE AND NONINFRINGEMENT. IN NO EVENT SHALL THE
-// AUTHORS OR COPYRIGHT HOLDERS BE LIABLE FOR ANY CLAIM, DAMAGES OR OTHER
-// LIABILITY, WHETHER IN AN ACTION OF CONTRACT, TORT OR OTHERWISE, ARISING FROM,
-// OUT OF OR IN CONNECTION WITH THE SOFTWARE OR THE USE OR OTHER DEALINGS IN
-// THE SOFTWARE.
-
-#include "fiber/laplace_3d_double_layer_potential_kernel.hpp"
-#include "fiber/laplace_3d_adjoint_double_layer_potential_kernel.hpp"
-#include "fiber/geometrical_data.hpp"
-#include "../type_template.hpp"
-#include "../check_arrays_are_close.hpp"
-
-#include <algorithm>
-#include "common/armadillo_fwd.hpp"
-#include <boost/test/unit_test.hpp>
-#include <boost/test/floating_point_comparison.hpp>
-#include <boost/version.hpp>
-#include <complex>
-
-// Tests
-
-BOOST_AUTO_TEST_SUITE(Laplace3dAdjointDoubleLayerPotentialKernel)
-
-BOOST_AUTO_TEST_CASE_TEMPLATE(worldDimension_is_3, ValueType, kernel_types)
-{
-    Fiber::Laplace3dAdjointDoubleLayerPotentialKernel<ValueType> op;
-    BOOST_CHECK_EQUAL(op.worldDimension(), 3);
-}
-
-BOOST_AUTO_TEST_CASE_TEMPLATE(domainDimension_is_1, ValueType, kernel_types)
-{
-    Fiber::Laplace3dAdjointDoubleLayerPotentialKernel<ValueType> op;
-    BOOST_CHECK_EQUAL(op.domainDimension(), 1);
-}
-
-BOOST_AUTO_TEST_CASE_TEMPLATE(codomainDimension_is_1, ValueType, kernel_types)
-{
-    Fiber::Laplace3dAdjointDoubleLayerPotentialKernel<ValueType> op;
-    BOOST_CHECK_EQUAL(op.domainDimension(), 1);
-}
-
-BOOST_AUTO_TEST_CASE_TEMPLATE(addGeometricalDependencies_works,
-                              ValueType, kernel_types)
-{
-    Fiber::Laplace3dAdjointDoubleLayerPotentialKernel<ValueType> op;
-    size_t testGeomDeps = 1024, trialGeomDeps = 16; // random initial values
-    op.addGeometricalDependencies(testGeomDeps, trialGeomDeps);
-
-    BOOST_CHECK(testGeomDeps & Fiber::GLOBALS);
-    BOOST_CHECK(testGeomDeps & Fiber::NORMALS);
-    BOOST_CHECK(trialGeomDeps & Fiber::GLOBALS);
-}
-
-BOOST_AUTO_TEST_CASE_TEMPLATE(evaluateOnGrid_agrees_with_double_layer_potential,
-                              ValueType, kernel_types)
-{
-    // Check that DLP(x, y) = ADLP(y, x)
-
-    typedef Fiber::Laplace3dAdjointDoubleLayerPotentialKernel<ValueType> ADLPOperator;
-    ADLPOperator adlpOp;
-    Fiber::GeometricalData<typename ADLPOperator::CoordinateType> testGeomData, trialGeomData;
-    const int worldDim = 3;
-    const int testPointCount = 2, trialPointCount = 3;
-    testGeomData.globals.set_size(worldDim, testPointCount);
-    testGeomData.globals.fill(0.);
-    testGeomData.globals(0, 1) = 1.;
-
-    testGeomData.normals.set_size(worldDim, testPointCount);
-    testGeomData.normals.fill(0.);
-    testGeomData.normals(0, 0) = 1.;
-    testGeomData.normals(0, 1) = 1.;
-
-    trialGeomData.globals.set_size(worldDim, trialPointCount);
-    trialGeomData.globals.fill(1.);
-    trialGeomData.globals(0, 0) = 2.;
-    trialGeomData.globals(0, 1) = 3.;
-    trialGeomData.globals(0, 2) = 4.;
-
-    Fiber::Array4d<ValueType> adlpResult;
-    adlpOp.evaluateOnGrid(testGeomData, trialGeomData, adlpResult);
-
-    typedef Fiber::Laplace3dDoubleLayerPotentialKernel<ValueType> DLPOperator;
-    DLPOperator dlpOp;
-    std::swap(testGeomData, trialGeomData);
-
-    Fiber::Array4d<ValueType> dlpResult;
-    dlpOp.evaluateOnGrid(testGeomData, trialGeomData, dlpResult);
-
-    // swap test and trial point indexing
-    Fiber::Array4d<ValueType> reorderedDlpResult(dlpResult.extent(2),
-                                                 dlpResult.extent(3),
-                                                 dlpResult.extent(0),
-                                                 dlpResult.extent(1));
-    for (size_t i0 = 0; i0 < dlpResult.extent(0); ++i0)
-        for (size_t i1 = 0; i1 < dlpResult.extent(1); ++i1)
-            for (size_t i2 = 0; i2 < dlpResult.extent(2); ++i2)
-                for (size_t i3 = 0; i3 < dlpResult.extent(3); ++i3)
-                    reorderedDlpResult(i2, i3, i0, i1) =
-                            dlpResult(i0, i1, i2, i3);
-
-    BOOST_CHECK(check_arrays_are_close<ValueType>(adlpResult, reorderedDlpResult, 1e-6));
-}
-
-BOOST_AUTO_TEST_CASE_TEMPLATE(evaluateOnGrid_agrees_with_evaluateAtPointPairs,
-                              ValueType, kernel_types)
-{
-    typedef Fiber::Laplace3dAdjointDoubleLayerPotentialKernel<ValueType> Operator;
-    Operator op;
-
-    typedef Fiber::GeometricalData<typename Operator::CoordinateType> GeomData;
-
-    const int worldDim = 3;
-    const int testPointCount = 2, trialPointCount = 3;
-
-    // Collect data with evaluateOnGrid
-    GeomData testGeomDataOnGrid, trialGeomDataOnGrid;
-
-    testGeomDataOnGrid.globals.set_size(worldDim, testPointCount);
-    testGeomDataOnGrid.globals.fill(0.);
-    testGeomDataOnGrid.globals(0, 1) = 1.;
-
-    testGeomDataOnGrid.normals.set_size(worldDim, testPointCount);
-    testGeomDataOnGrid.normals.fill(0.);
-    testGeomDataOnGrid.normals(1, 0) = 1.;
-    testGeomDataOnGrid.normals(1, 1) = 1.;
-
-    trialGeomDataOnGrid.globals.set_size(worldDim, trialPointCount);
-    trialGeomDataOnGrid.globals.fill(1.);
-    trialGeomDataOnGrid.globals(0, 0) = 2.;
-    trialGeomDataOnGrid.globals(0, 1) = 3.;
-    trialGeomDataOnGrid.globals(0, 2) = 4.;
-
-    Fiber::Array4d<ValueType> resultOnGrid;
-    op.evaluateOnGrid(testGeomDataOnGrid, trialGeomDataOnGrid, resultOnGrid);
-
-    arma::Cube<ValueType> convertedResultOnGrid(1, 1, testPointCount * trialPointCount);
-    for (int testPoint = 0; testPoint < testPointCount; ++testPoint)
-        for (int trialPoint = 0; trialPoint < trialPointCount; ++trialPoint)
-            convertedResultOnGrid(testPoint + trialPoint * testPointCount) =
-                    resultOnGrid(0, testPoint, 0, trialPoint);
-
-    // Collect data with evaluateAtPointPairs
-    GeomData testGeomDataAtPointPairs, trialGeomDataAtPointPairs;
-    testGeomDataAtPointPairs.globals.set_size(worldDim, testPointCount * trialPointCount);
-    testGeomDataAtPointPairs.normals.set_size(worldDim, testPointCount * trialPointCount);
-    trialGeomDataAtPointPairs.globals.set_size(worldDim, testPointCount * trialPointCount);
-    for (int testPoint = 0; testPoint < testPointCount; ++testPoint)
-        for (int trialPoint = 0; trialPoint < trialPointCount; ++trialPoint) {
-            testGeomDataAtPointPairs.globals.col(testPoint + trialPoint * testPointCount) =
-                    testGeomDataOnGrid.globals.col(testPoint);
-            testGeomDataAtPointPairs.normals.col(testPoint + trialPoint * testPointCount) =
-                    testGeomDataOnGrid.normals.col(testPoint);
-            trialGeomDataAtPointPairs.globals.col(testPoint + trialPoint * testPointCount) =
-                    trialGeomDataOnGrid.globals.col(trialPoint);
-        }
-
-    arma::Cube<ValueType> resultAtPointPairs;
-    op.evaluateAtPointPairs(testGeomDataAtPointPairs, trialGeomDataAtPointPairs,
-                            resultAtPointPairs);
-
-    BOOST_CHECK(check_arrays_are_close<ValueType>(
-                    resultAtPointPairs, convertedResultOnGrid, 1e-6));
-}
-
-BOOST_AUTO_TEST_SUITE_END()
->>>>>>> 87ba9638
+//BOOST_AUTO_TEST_SUITE_END()