--- conflicted
+++ resolved
@@ -104,14 +104,9 @@
     }
 }
 
-<<<<<<< HEAD
-template <typename ValueType>
-ValueType DefaultIterativeSolver<ValueType>::getSolveTolerance() const
-=======
 template <typename BasisFunctionType, typename ResultType>
 typename DefaultIterativeSolver<BasisFunctionType, ResultType>::MagnitudeType
 DefaultIterativeSolver<BasisFunctionType, ResultType>::getSolveTolerance() const
->>>>>>> 0383d434
 {
     return m_status.achievedTol;
 }
@@ -129,52 +124,7 @@
     return m_status;
 }
 
-<<<<<<< HEAD
-template <typename ValueType>
-Teuchos::RCP<Teuchos::ParameterList>
-DefaultIterativeSolver<ValueType>::defaultGmresParameterList(ValueType tol)
-{
-    Teuchos::RCP<Teuchos::ParameterList> paramList(
-                new Teuchos::ParameterList("DefaultParameters"));
-    paramList->set("Solver Type", "Pseudo Block GMRES");
-    Teuchos::ParameterList& solverTypesList = paramList->sublist("Solver Types");
-    Teuchos::ParameterList& pseudoBlockGmresList =
-            solverTypesList.sublist("Pseudo Block GMRES");
-    pseudoBlockGmresList.set("Convergence Tolerance", tol);
-    return paramList;
-}
-
-template <typename ValueType>
-Teuchos::RCP<Teuchos::ParameterList>
-DefaultIterativeSolver<ValueType>::defaultCgParameterList(ValueType tol)
-{
-    Teuchos::RCP<Teuchos::ParameterList> paramList(
-                new Teuchos::ParameterList("DefaultParameters"));
-    paramList->set("Solver Type", "Pseudo Block CG");
-    Teuchos::ParameterList& solverTypesList = paramList->sublist("Solver Types");
-    Teuchos::ParameterList& pseudoBlockCgList =
-            solverTypesList.sublist("Pseudo Block CG");
-    pseudoBlockCgList.set("Convergence Tolerance", tol);
-    return paramList;
-}
-
-#ifdef COMPILE_FOR_FLOAT
-template class DefaultIterativeSolver<float>;
-#endif
-#ifdef COMPILE_FOR_DOUBLE
-template class DefaultIterativeSolver<double>;
-#endif
-#ifdef COMPILE_FOR_COMPLEX_FLOAT
-#include <complex>
-template class DefaultIterativeSolver<std::complex<float> >;
-#endif
-#ifdef COMPILE_FOR_COMPLEX_DOUBLE
-#include <complex>
-template class DefaultIterativeSolver<std::complex<double> >;
-#endif
-=======
 FIBER_INSTANTIATE_CLASS_TEMPLATED_ON_BASIS_AND_RESULT(DefaultIterativeSolver);
->>>>>>> 0383d434
 
 } // namespace Bempp
 
