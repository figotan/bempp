// Copyright (C) 2011 by the BEM++ Authors
//
// Permission is hereby granted, free of charge, to any person obtaining a copy
// of this software and associated documentation files (the "Software"), to deal
// in the Software without restriction, including without limitation the rights
// to use, copy, modify, merge, publish, distribute, sublicense, and/or sell
// copies of the Software, and to permit persons to whom the Software is
// furnished to do so, subject to the following conditions:
//
// The above copyright notice and this permission notice shall be included in
// all copies or substantial portions of the Software.
//
// THE SOFTWARE IS PROVIDED "AS IS", WITHOUT WARRANTY OF ANY KIND, EXPRESS OR
// IMPLIED, INCLUDING BUT NOT LIMITED TO THE WARRANTIES OF MERCHANTABILITY,
// FITNESS FOR A PARTICULAR PURPOSE AND NONINFRINGEMENT. IN NO EVENT SHALL THE
// AUTHORS OR COPYRIGHT HOLDERS BE LIABLE FOR ANY CLAIM, DAMAGES OR OTHER
// LIABILITY, WHETHER IN AN ACTION OF CONTRACT, TORT OR OTHERWISE, ARISING FROM,
// OUT OF OR IN CONNECTION WITH THE SOFTWARE OR THE USE OR OTHER DEALINGS IN
// THE SOFTWARE.

#include "config_alugrid.hpp"
#include "config_trilinos.hpp"

#include "meshes.hpp"

#include "assembly/assembly_options.hpp"
#include "assembly/discrete_linear_operator.hpp"
#include "assembly/grid_function.hpp"
#include "assembly/standard_local_assembler_factory_for_operators_on_surfaces.hpp"

#include "assembly/identity_operator.hpp"
<<<<<<< HEAD
#include "assembly/modified_helmholtz_3d_single_layer_potential_operator.hpp"
#include "assembly/modified_helmholtz_3d_double_layer_potential_operator.hpp"
=======
#include "assembly/modified_helmholtz_3d_single_layer_potential.hpp"
#include "assembly/modified_helmholtz_3d_double_layer_potential.hpp"
#include "assembly/surface_normal_independent_functor.hpp"
>>>>>>> a226047a

#include "grid/grid.hpp"

#include "common/scalar_traits.hpp"

#include "linalg/aca_preconditioner_factory.hpp"
#include "linalg/default_iterative_solver.hpp"
#include "linalg/default_direct_solver.hpp"

#include "space/piecewise_linear_continuous_scalar_space.hpp"
#include "space/piecewise_constant_scalar_space.hpp"

using namespace Bempp;

typedef double BFT; // basis function type
typedef std::complex<double> RT; // result type (type used to represent discrete operators)

class MyFunctor : public Bempp::SurfaceNormalIndependentFunctor<RT>
{
public:

    // Number of components of the function's argument
    int argumentDimension() const {return 3;}

    // Number of components of the function's result
    int resultDimension() const {return 1;}

    MyFunctor(RT waveNumber) : m_waveNumber(waveNumber) {}

    // Evaluate the function at the point "point" and store result in
    // the array "result"
    inline void evaluate(const arma::Col<CoordinateType>& point,
                         arma::Col<ValueType>& result) const {
        std::vector<CoordinateType> src(3);
        src[0] = 0.9; src[1] = 0.0; src[2] = 0.0;
        CoordinateType dst = 0.0;
        for (int i = 0; i < 3; i++) {
            CoordinateType d = src[i] - point[i];
            dst += d*d;
        }
        dst = sqrt(dst);
        result(0) = exp (-m_waveNumber*dst);
    }

private:
    RT m_waveNumber;
};


int main(int argc, char* argv[])
{
    // Physical parameters
    BFT mua = 0.01; // absorption coefficient
    BFT mus = 1.0;  // diffusion coefficient
    BFT refind = 1.0; // refractive index
    BFT freq = 100*1e6; // modulation frequency [Hz]

    // Derived parameters
    const BFT c0 = 0.3;      // speed of light in vacuum [mm/ps]
    BFT c = c0/refind;       // speed of light in medium [mm/ps]
    BFT kappa = 1.0/(3.0*(mua+mus));   // diffusion coefficient
    BFT omega = 2.0*M_PI * freq*1e-12; // modulation frequency [cycles/ps]

    // Calculate the wave number
    RT waveNumber = sqrt (RT(mua/kappa, omega/(c*kappa)));

    // Load mesh

    if (argc != 2) {
        std::cout << "Solve a Neumann problem for the Laplace equation.\n"
                     "Usage: " << argv[0] << " <mesh_file>" << std::endl;
        return 1;
    }
    std::auto_ptr<Grid> grid = loadTriangularMeshFromFile(argv[1]);

    // Initialize the spaces

    PiecewiseLinearContinuousScalarSpace<BFT> HplusHalfSpace(*grid);
    PiecewiseConstantScalarSpace<BFT> HminusHalfSpace(*grid);

    HplusHalfSpace.assignDofs();
    HminusHalfSpace.assignDofs();

    // Define some default options.

    AssemblyOptions assemblyOptions;

    // We want to use ACA

    AcaOptions acaOptions; // Default parameters for ACA
    assemblyOptions.switchToAca(acaOptions);

    // Define the standard integration factory

    StandardLocalAssemblerFactoryForOperatorsOnSurfaces<BFT, RT> factory;

    // We need the single layer, double layer, and the identity operator

    ModifiedHelmholtz3dSingleLayerPotentialOperator<BFT, RT> slp(
                HplusHalfSpace, HplusHalfSpace, HplusHalfSpace, waveNumber);
    ModifiedHelmholtz3dDoubleLayerPotentialOperator<BFT, RT> dlp(
                HplusHalfSpace, HplusHalfSpace, HplusHalfSpace, waveNumber);
    IdentityOperator<BFT, RT> id(
                HplusHalfSpace, HplusHalfSpace, HplusHalfSpace);

    // Form the left-hand side sum

    LinearOperatorSum<BFT, RT> lhsOp = 0.5 * id + dlp + (1.0/(2.0*kappa)) * slp;
    LinearOperator<BFT, RT>& rhsOp = id;

    // Assemble the Operators

    lhsOp.assembleWeakForm(factory, assemblyOptions);
    rhsOp.assembleWeakForm(factory, assemblyOptions);

    // We also want a grid function

    MyFunctor myFun(waveNumber);

    GridFunction<BFT, RT> u = gridFunctionFromSurfaceNormalIndependentFunctor(
<<<<<<< HEAD
                HplusHalfSpace, HplusHalfSpace,
                MyFunctor(waveNumber), factory, assemblyOptions);
=======
                HplusHalfSpace, myFun, factory, assemblyOptions);
>>>>>>> a226047a

    // Assemble the rhs

    std::cout << "Assemble rhs" << std::endl;

    GridFunction<BFT, RT> rhs = id * u;

    // Initialize the solver

    std::cout << "Initialize solver" << std::endl;

#ifdef WITH_TRILINOS
    DefaultIterativeSolver<BFT, RT> solver(lhsOp, rhs);
    solver.initializeSolver(defaultGmresParameterList(1e-5));
    solver.solve();
    std::cout << solver.getSolverMessage() << std::endl;
#else
    DefaultDirectSolver<BFT, RT> solver(lhsOp, rhs);
    solver.solve();
#endif

    // Extract the solution

    GridFunction<BFT, RT> solFun = solver.getResult();

    // Write out as VTK

    solFun.exportToVtk(VtkWriter::VERTEX_DATA, "Dirichlet_data",
                       "calculated_dirichlet_data");
}<|MERGE_RESOLUTION|>--- conflicted
+++ resolved
@@ -29,14 +29,8 @@
 #include "assembly/standard_local_assembler_factory_for_operators_on_surfaces.hpp"
 
 #include "assembly/identity_operator.hpp"
-<<<<<<< HEAD
 #include "assembly/modified_helmholtz_3d_single_layer_potential_operator.hpp"
 #include "assembly/modified_helmholtz_3d_double_layer_potential_operator.hpp"
-=======
-#include "assembly/modified_helmholtz_3d_single_layer_potential.hpp"
-#include "assembly/modified_helmholtz_3d_double_layer_potential.hpp"
-#include "assembly/surface_normal_independent_functor.hpp"
->>>>>>> a226047a
 
 #include "grid/grid.hpp"
 
@@ -54,15 +48,19 @@
 typedef double BFT; // basis function type
 typedef std::complex<double> RT; // result type (type used to represent discrete operators)
 
-class MyFunctor : public Bempp::SurfaceNormalIndependentFunctor<RT>
+class MyFunctor
 {
 public:
+    // Type of the function's values (e.g. float or std::complex<double>)
+    typedef RT ValueType;
+    // Type of coordinates (must be the "real part" of ValueType)
+    typedef ScalarTraits<RT>::RealType CoordinateType;
 
     // Number of components of the function's argument
-    int argumentDimension() const {return 3;}
+    int argumentDimension() const { return 3; }
 
     // Number of components of the function's result
-    int resultDimension() const {return 1;}
+    int resultDimension() const { return 1; }
 
     MyFunctor(RT waveNumber) : m_waveNumber(waveNumber) {}
 
@@ -154,15 +152,9 @@
 
     // We also want a grid function
 
-    MyFunctor myFun(waveNumber);
-
     GridFunction<BFT, RT> u = gridFunctionFromSurfaceNormalIndependentFunctor(
-<<<<<<< HEAD
                 HplusHalfSpace, HplusHalfSpace,
                 MyFunctor(waveNumber), factory, assemblyOptions);
-=======
-                HplusHalfSpace, myFun, factory, assemblyOptions);
->>>>>>> a226047a
 
     // Assemble the rhs
 
