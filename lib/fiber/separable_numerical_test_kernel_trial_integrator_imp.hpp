--- conflicted
+++ resolved
@@ -89,22 +89,6 @@
                                     "SeparableNumericalTestKernelTrialIntegrator(): "
                                     "numbers of trial points and weight do not match");
 
-<<<<<<< HEAD
-=======
-    const size_t expressionCount = testExpressionList.termCount();
-    if (expressionCount != trialExpressionList.termCount())
-        throw std::invalid_argument("SeparableNumericalTestKernelTrialIntegrator::"
-                                    "SeparableNumericalTestKernelTrialIntegrator(): "
-                                    "test and trial expression lists have "
-                                    "different lengths");
-    assert(expressionCount > 0);
-    // Multiply the test and trial expression weigths and store them
-    m_expressionWeights.resize(expressionCount);
-    for (size_t i = 0; i < expressionCount; ++i)
-        m_expressionWeights[i] =
-                testExpressionList.weight(i) * trialExpressionList.weight(i);
-
->>>>>>> 87ba9638
 #ifdef WITH_OPENCL
     if (openClHandler.UseOpenCl()) {
         // push integration points to CL device
@@ -189,14 +173,8 @@
     BasisData<BasisFunctionType> testBasisData, trialBasisData;
     GeometricalData<CoordinateType> testGeomData, trialGeomData;
 
-<<<<<<< HEAD
-    int testBasisDeps = 0, trialBasisDeps = 0;
-    int testGeomDeps = 0, trialGeomDeps = 0;
-=======
     size_t testBasisDeps = 0, trialBasisDeps = 0;
-    size_t testGeomDeps = INTEGRATION_ELEMENTS;
-    size_t trialGeomDeps = INTEGRATION_ELEMENTS;
->>>>>>> 87ba9638
+    size_t testGeomDeps = 0, trialGeomDeps = 0;
 
     m_testTransformations.addDependencies(testBasisDeps, testGeomDeps);
     m_trialTransformations.addDependencies(trialBasisDeps, trialGeomDeps);
@@ -645,14 +623,8 @@
     BasisData<BasisFunctionType> testBasisData, trialBasisData;
     GeometricalData<CoordinateType> testGeomData, trialGeomData;
 
-<<<<<<< HEAD
-    int testBasisDeps = 0, trialBasisDeps = 0;
-    int testGeomDeps = 0, trialGeomDeps = 0;
-=======
     size_t testBasisDeps = 0, trialBasisDeps = 0;
-    size_t testGeomDeps = INTEGRATION_ELEMENTS;
-    size_t trialGeomDeps = INTEGRATION_ELEMENTS;
->>>>>>> 87ba9638
+    size_t testGeomDeps = 0, trialGeomDeps = 0;
 
     m_testTransformations.addDependencies(testBasisDeps, testGeomDeps);
     m_trialTransformations.addDependencies(trialBasisDeps, trialGeomDeps);
