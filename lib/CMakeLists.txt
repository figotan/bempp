# Find all source and header files
file(GLOB_RECURSE LIB_SOURCES *.cpp)
file(GLOB_RECURSE LIB_HEADERS *.hpp)
file(GLOB_RECURSE DUNE_FOAMGRID_HEADERS ${CMAKE_SOURCE_DIR}/contrib/dune/dune-foamgrid/dune/foamgrid/*.hh)
file(GLOB_RECURSE DUNE_GRID_HEADERS ${CMAKE_SOURCE_DIR}/contrib/dune/dune-grid/dune/grid/*.hh)
file(GLOB_RECURSE DUNE_COMMON_HEADERS ${CMAKE_SOURCE_DIR}/contrib/dune/dune-common/dune/common/*.hh)
find_file(ARMA_HEADER armadillo ${ARMADILLO_INCLUDE_DIRS})

add_definitions(-DCOMPILE_FOR_DOUBLE)

# Headers are ignored by make, but their list is used by IDEs
# like Qt Creator and Visual Studio to generate project file list.
add_library(bempp SHARED 
	${LIB_SOURCES} 
	${LIB_HEADERS}
	${DUNE_FOAMGRID_HEADERS}
	${DUNE_GRID_HEADERS}
	${DUNE_COMMON_HEADERS}
	${ARMA_HEADER}
	)

target_link_libraries (bempp
	${BLAS_LIBRARIES}
	${LIB_DUNE_COMMON}
	${LIB_DUNE_GRID}
<<<<<<< HEAD
	${OPENCL_LIBRARIES}
=======
	${ARMADILLO_LIBRARIES}
>>>>>>> 59e37f33
	)

# TBB

if (TBB_LIBRARY_DEBUG_FOUND)
	target_link_libraries (bempp debug ${TBB_LIBRARY_DEBUG} optimized ${TBB_LIBRARY_RELEASE})
else ()
	target_link_libraries (bempp ${TBB_LIBRARY_RELEASE})
endif ()

set_property(
   TARGET bempp
   PROPERTY COMPILE_DEFINITIONS_DEBUG TBB_USE_DEBUG=1
   )

if (WITH_AHMED)
    target_link_libraries (bempp ${AHMED_LIBRARY} ${METIS_LIBRARY})
    add_definitions(-DWITH_AHMED)
    include_directories(${AHMED_INCLUDE_DIR})
endif ()

if (WITH_TRILINOS)
    target_link_libraries (bempp ${EPETRA_LIBRARY})
    add_definitions(-DWITH_TRILINOS)
    include_directories(${TRILINOS_INCLUDE_DIR})
endif ()

# Add a target to generate API documentation with Doxygen
find_package(Doxygen)
if (DOXYGEN_FOUND)
  configure_file(${CMAKE_CURRENT_SOURCE_DIR}/Doxyfile.in 
    ${CMAKE_CURRENT_BINARY_DIR}/Doxyfile @ONLY)
  file(MAKE_DIRECTORY ${CMAKE_CURRENT_BINARY_DIR}/../doc)
  add_custom_target(doc 
    ${DOXYGEN_EXECUTABLE} ${CMAKE_CURRENT_BINARY_DIR}/Doxyfile
    WORKING_DIRECTORY ${CMAKE_CURRENT_BINARY_DIR}/../doc
    COMMENT "Generate API documentation with Doxygen" VERBATIM)
endif(DOXYGEN_FOUND)

# Install library
install(TARGETS bempp
  RUNTIME DESTINATION bin
  LIBRARY DESTINATION lib
  ARCHIVE DESTINATION lib)

# Install header files
install(FILES ${LIB_HEADERS}
  DESTINATION include/bempp)<|MERGE_RESOLUTION|>--- conflicted
+++ resolved
@@ -23,11 +23,8 @@
 	${BLAS_LIBRARIES}
 	${LIB_DUNE_COMMON}
 	${LIB_DUNE_GRID}
-<<<<<<< HEAD
 	${OPENCL_LIBRARIES}
-=======
 	${ARMADILLO_LIBRARIES}
->>>>>>> 59e37f33
 	)
 
 # TBB
