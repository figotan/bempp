// Copyright (C) 2011-2012 by the BEM++ Authors
//
// Permission is hereby granted, free of charge, to any person obtaining a copy
// of this software and associated documentation files (the "Software"), to deal
// in the Software without restriction, including without limitation the rights
// to use, copy, modify, merge, publish, distribute, sublicense, and/or sell
// copies of the Software, and to permit persons to whom the Software is
// furnished to do so, subject to the following conditions:
//
// The above copyright notice and this permission notice shall be included in
// all copies or substantial portions of the Software.
//
// THE SOFTWARE IS PROVIDED "AS IS", WITHOUT WARRANTY OF ANY KIND, EXPRESS OR
// IMPLIED, INCLUDING BUT NOT LIMITED TO THE WARRANTIES OF MERCHANTABILITY,
// FITNESS FOR A PARTICULAR PURPOSE AND NONINFRINGEMENT. IN NO EVENT SHALL THE
// AUTHORS OR COPYRIGHT HOLDERS BE LIABLE FOR ANY CLAIM, DAMAGES OR OTHER
// LIABILITY, WHETHER IN AN ACTION OF CONTRACT, TORT OR OTHERWISE, ARISING FROM,
// OUT OF OR IN CONNECTION WITH THE SOFTWARE OR THE USE OR OTHER DEALINGS IN
// THE SOFTWARE.


#include "elementary_integral_operator.hpp"

#include "aca_global_assembler.hpp"
#include "assembly_options.hpp"
#include "discrete_dense_linear_operator.hpp"
#include "evaluation_options.hpp"
#include "grid_function.hpp"
#include "interpolated_function.hpp"

#include "../common/multidimensional_arrays.hpp"
#include "../common/not_implemented_error.hpp"
#include "../common/auto_timer.hpp"
#include "../fiber/evaluator_for_integral_operators.hpp"
#include "../fiber/explicit_instantiation.hpp"
#include "../fiber/local_assembler_factory.hpp"
#include "../fiber/local_assembler_for_operators.hpp"
#include "../fiber/opencl_handler.hpp"
#include "../fiber/raw_grid_geometry.hpp"
#include "../grid/entity.hpp"
#include "../grid/entity_iterator.hpp"
#include "../grid/geometry_factory.hpp"
#include "../grid/grid.hpp"
#include "../grid/grid_view.hpp"
#include "../grid/mapper.hpp"
#include "../space/space.hpp"

#include <armadillo>
#include <boost/ptr_container/ptr_vector.hpp>
#include <stdexcept>
#include <iostream>

#include <tbb/parallel_for.h>
#include <tbb/spin_mutex.h>
#include <tbb/task_scheduler_init.h>

namespace Bempp
{

// Body of parallel loop

namespace
{

template <typename BasisFunctionType, typename ResultType>
class DenseWeakFormAssemblerLoopBody
{
public:
    typedef tbb::spin_mutex MutexType;

    DenseWeakFormAssemblerLoopBody(
            const std::vector<int>& testIndices,
            const std::vector<std::vector<GlobalDofIndex> >& testGlobalDofs,
            const std::vector<std::vector<GlobalDofIndex> >& trialGlobalDofs,
            Fiber::LocalAssemblerForOperators<ResultType>& assembler,
            arma::Mat<ResultType>& result, MutexType& mutex) :
        m_testIndices(testIndices),
        m_testGlobalDofs(testGlobalDofs), m_trialGlobalDofs(trialGlobalDofs),
        m_assembler(assembler), m_result(result), m_mutex(mutex) {
    }

    void operator() (const tbb::blocked_range<size_t>& r) const {
        const int elementCount = m_testIndices.size();
        std::vector<arma::Mat<ResultType> > localResult;
        for (size_t trialIndex = r.begin(); trialIndex != r.end(); ++trialIndex) {
            // Evaluate integrals over pairs of the current trial element and
            // all the test elements
            m_assembler.evaluateLocalWeakForms(TEST_TRIAL, m_testIndices, trialIndex,
                                               ALL_DOFS, localResult);

            const int trialDofCount = m_trialGlobalDofs[trialIndex].size();
            // Global assembly
            {
                MutexType::scoped_lock lock(m_mutex);
                // Loop over test indices
                for (int testIndex = 0; testIndex < elementCount; ++testIndex) {
                    const int testDofCount = m_testGlobalDofs[testIndex].size();
                    // Add the integrals to appropriate entries in the operator's matrix
                    for (int trialDof = 0; trialDof < trialDofCount; ++trialDof)
                        for (int testDof = 0; testDof < testDofCount; ++testDof)
                            m_result(m_testGlobalDofs[testIndex][testDof],
                                     m_trialGlobalDofs[trialIndex][trialDof]) +=
                                    localResult[testIndex](testDof, trialDof);
                }
            }
        }
    }

private:
    const std::vector<int>& m_testIndices;
    const std::vector<std::vector<GlobalDofIndex> >& m_testGlobalDofs;
    const std::vector<std::vector<GlobalDofIndex> >& m_trialGlobalDofs;
    // mutable OK because Assembler is thread-safe. (Alternative to "mutable" here:
    // make assembler's internal integrator map mutable)
    mutable typename Fiber::LocalAssemblerForOperators<ResultType>& m_assembler;
    // mutable OK because write access to this matrix is protected by a mutex
    mutable arma::Mat<ResultType>& m_result;

    // mutex must be mutable because we need to lock and unlock it
    mutable MutexType& m_mutex;
};

} // namespace

template <typename BasisFunctionType, typename KernelType, typename ResultType>
ElementaryIntegralOperator<BasisFunctionType, KernelType, ResultType>::
ElementaryIntegralOperator(
        const Space<BasisFunctionType>& testSpace,
        const Space<BasisFunctionType>& trialSpace) :
    ElementaryLinearOperator<BasisFunctionType, ResultType>(testSpace, trialSpace)
{
}

template <typename BasisFunctionType, typename KernelType, typename ResultType>
bool
ElementaryIntegralOperator<BasisFunctionType, KernelType, ResultType>::
supportsRepresentation(
        AssemblyOptions::Representation repr) const
{
    return (repr == AssemblyOptions::DENSE || repr == AssemblyOptions::ACA);
}

template <typename BasisFunctionType, typename KernelType, typename ResultType>
std::auto_ptr<typename ElementaryIntegralOperator<
BasisFunctionType, KernelType, ResultType>::LocalAssembler>
ElementaryIntegralOperator<BasisFunctionType, KernelType, ResultType>::
makeAssembler(
        const LocalAssemblerFactory& assemblerFactory,
        const GeometryFactory& geometryFactory,
        const Fiber::RawGridGeometry<CoordinateType>& rawGeometry,
        const std::vector<const Fiber::Basis<BasisFunctionType>*>& testBases,
        const std::vector<const Fiber::Basis<BasisFunctionType>*>& trialBases,
<<<<<<< HEAD
        const Fiber::OpenClHandler<CoordinateType, int>& openClHandler,
        const ParallelisationOptions& parallelisationOptions,
=======
        const Fiber::OpenClHandler& openClHandler,
>>>>>>> ea729bcd
        bool cacheSingularIntegrals) const
{
    return assemblerFactory.makeAssemblerForIntegralOperators(
                geometryFactory, rawGeometry,
                testBases, trialBases,
                testExpression(), kernel(), trialExpression(),
                openClHandler, parallelisationOptions, cacheSingularIntegrals);
}

template <typename BasisFunctionType, typename KernelType, typename ResultType>
std::auto_ptr<DiscreteLinearOperator<ResultType> >
ElementaryIntegralOperator<BasisFunctionType, KernelType, ResultType>::
assembleWeakForm(
        const LocalAssemblerFactory& factory,
        const AssemblyOptions& options) const
{
    AutoTimer timer("\nAssembly took ");

    const Space<BasisFunctionType>& testSpace = this->testSpace();
    const Space<BasisFunctionType>& trialSpace = this->trialSpace();

    if (!testSpace.dofsAssigned() || !trialSpace.dofsAssigned())
        throw std::runtime_error("ElementaryIntegralOperator::assembleWeakForm(): "
                                 "degrees of freedom must be assigned "
                                 "before calling assembleWeakForm()");
    if (&testSpace.grid() != &trialSpace.grid())
        throw std::runtime_error("ElementaryIntegralOperator::assembleWeakForm(): "
                                 "testSpace and trialSpace must be defined over "
                                 "the same grid");

    // Prepare local assembler

    const Grid& grid = trialSpace.grid();
    std::auto_ptr<GridView> view = grid.leafView();

    // Gather geometric data
    Fiber::RawGridGeometry<CoordinateType> rawGeometry(grid.dim(), grid.dimWorld());
    view->getRawElementData(
                rawGeometry.vertices(), rawGeometry.elementCornerIndices(),
                rawGeometry.auxData());

    // Make geometry factory
    std::auto_ptr<GeometryFactory> geometryFactory =
            trialSpace.grid().elementGeometryFactory();

    // Get pointers to test and trial bases of each element
    std::vector<const Fiber::Basis<BasisFunctionType>*> testBases;
    std::vector<const Fiber::Basis<BasisFunctionType>*> trialBases;
    getAllBases(testSpace, testBases);
    getAllBases(trialSpace, trialBases);

    // Now create the assembler
<<<<<<< HEAD
    const ParallelisationOptions& parallelOptions =
            options.parallelisationOptions();
    Fiber::OpenClHandler<CoordinateType,int> openClHandler(
                parallelOptions.openClOptions());
=======
    Fiber::OpenClHandler openClHandler(options.openClOptions());
>>>>>>> ea729bcd
    if (openClHandler.UseOpenCl())
        openClHandler.pushGeometry (rawGeometry.vertices(),
                                    rawGeometry.elementCornerIndices());
    bool cacheSingularIntegrals =
            (options.singularIntegralCaching() == AssemblyOptions::YES ||
             (options.singularIntegralCaching() == AssemblyOptions::AUTO));

    std::auto_ptr<LocalAssembler> assembler =
            makeAssembler(factory,
                          *geometryFactory, rawGeometry,
                          testBases, trialBases,
                          openClHandler, parallelOptions,
                          cacheSingularIntegrals);

    return assembleWeakFormInternal(*assembler, options);
}

template <typename BasisFunctionType, typename KernelType, typename ResultType>
std::auto_ptr<DiscreteLinearOperator<ResultType> >
ElementaryIntegralOperator<BasisFunctionType, KernelType, ResultType>::
assembleWeakFormInternal(
        LocalAssembler& assembler,
        const AssemblyOptions& options) const
{

    switch (options.operatorRepresentation()) {
    case AssemblyOptions::DENSE:
        return assembleWeakFormInDenseMode(assembler, options);
    case AssemblyOptions::ACA:
        return assembleWeakFormInAcaMode(assembler, options);
    case AssemblyOptions::FMM:
        throw std::runtime_error("ElementaryIntegralOperator::assembleWeakForm(): "
                                 "assembly mode FMM is not implemented yet");
    default:
        throw std::runtime_error("ElementaryIntegralOperator::assembleWeakForm(): "
                                 "invalid assembly mode");
    }
}

template <typename BasisFunctionType, typename KernelType, typename ResultType>
std::auto_ptr<DiscreteLinearOperator<ResultType> >
ElementaryIntegralOperator<BasisFunctionType, KernelType, ResultType>::
assembleWeakFormInDenseMode(
        LocalAssembler& assembler,
        const AssemblyOptions& options) const
{
    const Space<BasisFunctionType>& testSpace = this->testSpace();
    const Space<BasisFunctionType>& trialSpace = this->trialSpace();

    // Get the grid's leaf view so that we can iterate over elements
    std::auto_ptr<GridView> view = trialSpace.grid().leafView();
    const int elementCount = view->entityCount(0);

    // Global DOF indices corresponding to local DOFs on elements
    std::vector<std::vector<GlobalDofIndex> > trialGlobalDofs(elementCount);
    std::vector<std::vector<GlobalDofIndex> > testGlobalDofs(elementCount);

    // Gather global DOF lists
    const Mapper& mapper = view->elementMapper();
    std::auto_ptr<EntityIterator<0> > it = view->entityIterator<0>();
    while (!it->finished()) {
        const Entity<0>& element = it->entity();
        const int elementIndex = mapper.entityIndex(element);
        testSpace.globalDofs(element, testGlobalDofs[elementIndex]);
        trialSpace.globalDofs(element, trialGlobalDofs[elementIndex]);
        it->next();
    }

    // Make a vector of all element indices
    std::vector<int> testIndices(elementCount);
    for (int i = 0; i < elementCount; ++i)
        testIndices[i] = i;

    // Create the operator's matrix
    arma::Mat<ResultType> result(testSpace.globalDofCount(),
                                trialSpace.globalDofCount());
    result.fill(0.);

    typedef DenseWeakFormAssemblerLoopBody<BasisFunctionType, ResultType> Body;
    typename Body::MutexType mutex;

    const ParallelisationOptions& parallelOptions =
            options.parallelisationOptions();
    int maxThreadCount = 1;
    if (parallelOptions.mode() == ParallelisationOptions::TBB) {
        if (parallelOptions.maxThreadCount() == ParallelisationOptions::AUTO)
            maxThreadCount = tbb::task_scheduler_init::automatic;
        else
            maxThreadCount = parallelOptions.maxThreadCount();
    }
    tbb::task_scheduler_init scheduler(maxThreadCount);
    tbb::parallel_for(tbb::blocked_range<size_t>(0, elementCount),
                      Body(testIndices, testGlobalDofs, trialGlobalDofs,
                           assembler, result, mutex));

    //// Old serial code (TODO: decide whether to keep it behind e.g. #ifndef PARALLEL)
    //    std::vector<arma::Mat<ValueType> > localResult;
    //    // Loop over trial elements
    //    for (int trialIndex = 0; trialIndex < elementCount; ++trialIndex)
    //    {
    //        // Evaluate integrals over pairs of the current trial element and
    //        // all the test elements
    //        assembler.evaluateLocalWeakForms(TEST_TRIAL, testIndices, trialIndex,
    //                                         ALL_DOFS, localResult);

    //        // Loop over test indices
    //        for (int testIndex = 0; testIndex < elementCount; ++testIndex)
    //            // Add the integrals to appropriate entries in the operator's matrix
    //            for (int trialDof = 0; trialDof < trialGlobalDofs[trialIndex].size(); ++trialDof)
    //                for (int testDof = 0; testDof < testGlobalDofs[testIndex].size(); ++testDof)
    //                result(testGlobalDofs[testIndex][testDof],
    //                       trialGlobalDofs[trialIndex][trialDof]) +=
    //                        localResult[testIndex](testDof, trialDof);
    //    }

    // Create and return a discrete operator represented by the matrix that
    // has just been calculated
    return std::auto_ptr<DiscreteLinearOperator<ResultType> >(
                new DiscreteDenseLinearOperator<ResultType>(result));
}

template <typename BasisFunctionType, typename KernelType, typename ResultType>
std::auto_ptr<DiscreteLinearOperator<ResultType> >
ElementaryIntegralOperator<BasisFunctionType, KernelType, ResultType>::
assembleWeakFormInAcaMode(
        LocalAssembler& assembler,
        const AssemblyOptions& options) const
{
    const Space<BasisFunctionType>& testSpace=this->testSpace();
    const Space<BasisFunctionType>& trialSpace=this->trialSpace();

    return AcaGlobalAssembler<BasisFunctionType, ResultType>::assembleWeakForm(
                testSpace, trialSpace, assembler, options);
}

template <typename BasisFunctionType, typename KernelType, typename ResultType>
std::auto_ptr<InterpolatedFunction<ResultType> >
ElementaryIntegralOperator<BasisFunctionType, KernelType, ResultType>::
applyOffSurface(
        const GridFunction<BasisFunctionType, ResultType>& argument,
        const Grid& evaluationGrid,
        const LocalAssemblerFactory& factory,
        const EvaluationOptions& options) const
{
    // Prepare evaluator
    const Space<BasisFunctionType>& space = argument.space();
    const Grid& grid = space.grid();
    std::auto_ptr<GridView> view = grid.leafView();
    const int elementCount = view->entityCount(0);

    // Gather geometric data
    Fiber::RawGridGeometry<CoordinateType> rawGeometry(grid.dim(), grid.dimWorld());
    view->getRawElementData(
                rawGeometry.vertices(), rawGeometry.elementCornerIndices(),
                rawGeometry.auxData());

    // Make geometry factory
    std::auto_ptr<GeometryFactory> geometryFactory =
            grid.elementGeometryFactory();

    // Get pointer to argument's basis in each element
    // and coefficients of argument's expansion in each element
    std::vector<const Fiber::Basis<BasisFunctionType>*> bases(elementCount);
    std::vector<std::vector<ResultType> > localCoefficients(elementCount);

    std::auto_ptr<EntityIterator<0> > it = view->entityIterator<0>();
    for (int i = 0; i < elementCount; ++i) {
        assert(!it->finished());
        const Entity<0>& element = it->entity();
        bases[i] = &space.basis(element);
        argument.getLocalCoefficients(element, localCoefficients[i]);
        it->next();
    }

    Fiber::OpenClHandler openClHandler(options.openClOptions());
    if (openClHandler.UseOpenCl())
        openClHandler.pushGeometry(rawGeometry.vertices(),
                                   rawGeometry.elementCornerIndices());

    // Now create the evaluator

    // TODO: distinguish between kernel() and weakFormKernel()
    // as well as trialExpression() and weakFormTrialExpression()
    std::auto_ptr<Evaluator> evaluator =
            factory.makeEvaluatorForIntegralOperators(
                *geometryFactory, rawGeometry,
                bases,
                kernel(), trialExpression(), localCoefficients,
                openClHandler);

    return applyOffSurfaceWithKnownEvaluator(evaluationGrid, *evaluator, options);
}

template <typename BasisFunctionType, typename KernelType, typename ResultType>
std::auto_ptr<InterpolatedFunction<ResultType> >
ElementaryIntegralOperator<BasisFunctionType, KernelType, ResultType>::
applyOffSurfaceWithKnownEvaluator(
        const Grid& evaluationGrid,
        const Evaluator& evaluator,
        const EvaluationOptions& options) const
{
    // Get coordinates of interpolation points, i.e. the evaluationGrid's vertices

    std::auto_ptr<GridView> evalView = evaluationGrid.leafView();
    const int evalGridDim = evaluationGrid.dim();
    const int evalPointCount = evalView->entityCount(evalGridDim);
    arma::Mat<CoordinateType> evalPoints(evalGridDim, evalPointCount);

    const IndexSet& evalIndexSet = evalView->indexSet();
    // TODO: extract into template function, perhaps add case evalGridDim == 1
    if (evalGridDim == 2) {
        const int vertexCodim = 2;
        std::auto_ptr<EntityIterator<vertexCodim> > it =
                evalView->entityIterator<vertexCodim>();
        while (!it->finished()) {
            const Entity<vertexCodim>& vertex = it->entity();
            const Geometry& geo = vertex.geometry();
            const int vertexIndex = evalIndexSet.entityIndex(vertex);
            arma::Col<CoordinateType> activeCol(evalPoints.unsafe_col(vertexIndex));
            geo.getCenter(activeCol);
            it->next();
        }
    } else if (evalGridDim == 3) {
        const int vertexCodim = 3;
        std::auto_ptr<EntityIterator<vertexCodim> > it =
                evalView->entityIterator<vertexCodim>();
        while (!it->finished()) {
            const Entity<vertexCodim>& vertex = it->entity();
            const Geometry& geo = vertex.geometry();
            const int vertexIndex = evalIndexSet.entityIndex(vertex);
            arma::Col<CoordinateType> activeCol(evalPoints.unsafe_col(vertexIndex));
            geo.getCenter(activeCol);
            it->next();
        }
    }

    // right now we don't bother about far and near field
    // (this might depend on evaluation options)

    arma::Mat<ResultType> result;
    evaluator.evaluate(Evaluator::FAR_FIELD, evalPoints, result);

    //    std::cout << "Interpolation results:\n";
    //    for (int point = 0; point < evalPointCount; ++point)
    //        std::cout << evalPoints(0, point) << "\t"
    //                  << evalPoints(1, point) << "\t"
    //                  << evalPoints(2, point) << "\t"
    //                  << result(0, point) << "\n";

    return std::auto_ptr<InterpolatedFunction<ResultType> >(
                new InterpolatedFunction<ResultType>(evaluationGrid, result));
}

FIBER_INSTANTIATE_CLASS_TEMPLATED_ON_BASIS_KERNEL_AND_RESULT(ElementaryIntegralOperator);

} // namespace Bempp<|MERGE_RESOLUTION|>--- conflicted
+++ resolved
@@ -150,12 +150,8 @@
         const Fiber::RawGridGeometry<CoordinateType>& rawGeometry,
         const std::vector<const Fiber::Basis<BasisFunctionType>*>& testBases,
         const std::vector<const Fiber::Basis<BasisFunctionType>*>& trialBases,
-<<<<<<< HEAD
-        const Fiber::OpenClHandler<CoordinateType, int>& openClHandler,
+        const Fiber::OpenClHandler& openClHandler,
         const ParallelisationOptions& parallelisationOptions,
-=======
-        const Fiber::OpenClHandler& openClHandler,
->>>>>>> ea729bcd
         bool cacheSingularIntegrals) const
 {
     return assemblerFactory.makeAssemblerForIntegralOperators(
@@ -208,14 +204,9 @@
     getAllBases(trialSpace, trialBases);
 
     // Now create the assembler
-<<<<<<< HEAD
     const ParallelisationOptions& parallelOptions =
             options.parallelisationOptions();
-    Fiber::OpenClHandler<CoordinateType,int> openClHandler(
-                parallelOptions.openClOptions());
-=======
-    Fiber::OpenClHandler openClHandler(options.openClOptions());
->>>>>>> ea729bcd
+    Fiber::OpenClHandler openClHandler(parallelOptions.openClOptions());
     if (openClHandler.UseOpenCl())
         openClHandler.pushGeometry (rawGeometry.vertices(),
                                     rawGeometry.elementCornerIndices());
