--- conflicted
+++ resolved
@@ -92,7 +92,6 @@
     HplusHalfSpace.assignDofs();
     HminusHalfSpace.assignDofs();
 
-
     // Define some default options.
 
     AssemblyOptions assemblyOptions;
@@ -104,8 +103,6 @@
     //assemblyOptions.switchToAca(acaOptions);
 
     // Define the standard integration factory
-
-
 
     Fiber::StandardLocalAssemblerFactoryForOperatorsOnSurfaces<double, GeometryFactory>
             factory;
@@ -131,7 +128,6 @@
     Fiber::OrdinaryFunction<MyFunctor> function(functor);
 
     GridFunction<double> u(HplusHalfSpace, function, factory, assemblyOptions);
-
 
     // Assemble the rhs
 
@@ -165,126 +161,4 @@
     double stdDev = sqrt(arma::accu(deviation % deviation) /
                          solutionCoefficients.n_rows);
     std::cout << "Standard deviation: " << stdDev << std::endl;
-
-
-
-
-
-    // Finally discretize the operators
-
-//    DiscreteLinearOperatorPtr discreteSlp =
-//            slp.assembleWeakForm(factory, assemblyOptions);
-//    DiscreteLinearOperatorPtr discreteRhsOp =
-//            rhsOp.assembleWeakForm(factory, assemblyOptions);
-
-//    slp.assemble(factory,assemblyOptions);
-
-    // Now construct the right hand side
-
-//    // Initialize the analytic rhs function
-
-//    MyFunctor functor;
-//    Fiber::OrdinaryFunction<MyFunctor> function(functor);
-
-//    // A GridFunction is a discrete representation
-
-//    GridFunction<double> trace0(HplusHalfSpace, function, factory, assemblyOptions);
-
-
-
-//    // Extract the coefficient vector in the given basis
-
-//    arma::Col<double> V = trace0.coefficients().asArmadilloVector();
-
-//    std::cout << "Constructing RHS" << std::endl;
-
-//    // Form (I+K)*b
-
-//    arma::Col<double> rhs(HminusHalfSpace.globalDofCount());
-//    discreteRhsOp->apply(NO_TRANSPOSE,V,rhs,1.,0.);
-
-//    //discreteId->apply(NO_TRANSPOSE, V, rhs, -0.5, 0.);
-//    //discreteDlp->apply(NO_TRANSPOSE, V, rhs, 1., 1.);
-
-//    // Store in a discrete rhs vector
-
-//    typedef std::auto_ptr<Vector<double> > VectorPtr;
-//    VectorPtr discreteRhsVec(new Vector<double>(rhs));
-//    GridFunction<double> rhs_grid(HminusHalfSpace,*discreteRhsVec);
-
-
-//    // Initialize the iterative solver
-
-//    DefaultIterativeSolver<double> iterativeSolver(slp, rhs_grid);
-
-//    // We want a preconditioned solve
-
-////    std::cout << "Constructing preconditioner" << std::endl;
-////
-////    iterativeSolver.addPreconditioner(
-////                AcaPreconditionerFactory<double>::
-////                AcaOperatorToPreconditioner(*discreteSlp, 0.1));
-
-//    // Initialize the solver with parameters for GMRES
-
-//    iterativeSolver.initializeSolver(defaultGmresParameterList(1e-8));
-//    std::cout << "Solving" << std::endl;
-
-//    // Solve and extract solution
-
-//    iterativeSolver.solve();
-//    std::cout << iterativeSolver.getSolverMessage() << std::endl;
-
-//    arma::Mat<double> solutionCoefficients = iterativeSolver.getResult().coefficients().asArmadilloVector();
-
-//    // We store the result into a Grid function
-
-//    GridFunction<double> trace1(HminusHalfSpace, solutionCoefficients.col(0));
-
-//    // Export the results to VTK
-
-<<<<<<< HEAD
-    trace1.exportToVtk(VtkWriter::VERTEX_DATA, "Neumann_data", 
-		       "physical_test_neumann_data_vertex");
-
-// // Plot field in volume
-// #ifdef WITH_ALUGRID
-//     GridParameters params;
-//     params.topology = GridParameters::TETRAHEDRAL;
-
-//     std::cout << "Importing 3D grid" << std::endl;
-//     std::auto_ptr<Grid> volumeGrid = GridFactory::importGmshGrid(
-//                 params,
-//                 "spherical_shell_2194_nodes_volume.msh",
-//                 true, // verbose
-//                 false); // insertBoundarySegments
-
-//     std::auto_ptr<InterpolatedFunction<double> > slpOfTrace1 =
-//             slp.applyOffSurface(trace1, *volumeGrid, factory, evaluationOptions);
-//     std::auto_ptr<InterpolatedFunction<double> > dlpOfTrace0 =
-//             dlp.applyOffSurface(trace0, *volumeGrid, factory, evaluationOptions);
-//     slpOfTrace1->exportToVtk("slp_of_trace1", "physical_test_slp_of_trace1");
-//     dlpOfTrace0->exportToVtk("dlp_of_trace0", "physical_test_dlp_of_trace0");
-// #endif
-
-    // Compare with exact solution
-    arma::Col<double> deviation = solutionCoefficients - (-1.);
-    // % in Armadillo -> elementwise multiplication
-    double stdDev = sqrt(arma::accu(deviation % deviation) /
-                         solutionCoefficients.n_rows);
-    std::cout << "Standard deviation: " << stdDev << std::endl;
-=======
-//    std::cout << "Exporting results to VTK" << std::endl;
-
-//    trace1.exportToVtk(VtkWriter::VERTEX_DATA, "Neumann_data", "physical_test_neumann_data_vertex");
-
-
-    // Compare with exact solution
-
-//    arma::Col<double> deviation = solutionCoefficients - (-1.);
-//    // % in Armadillo -> elementwise multiplication
-//    double stdDev = sqrt(arma::accu(deviation % deviation) /
-//                         solutionCoefficients.n_rows);
-//    std::cout << "Standard deviation: " << stdDev << std::endl;
->>>>>>> 9f151fb4
 }