--- conflicted
+++ resolved
@@ -293,7 +293,6 @@
     typedef DenseWeakFormAssemblerLoopBody<BasisFunctionType, ResultType> Body;
     typename Body::MutexType mutex;
 
-#ifdef UNDEF
     int maxThreadCount = 1;
     if (options.parallelism() == AssemblyOptions::TBB) {
         if (options.maxThreadCount() == AssemblyOptions::AUTO)
@@ -305,29 +304,6 @@
     tbb::parallel_for(tbb::blocked_range<size_t>(0, elementCount),
                       Body(testIndices, testGlobalDofs, trialGlobalDofs,
                            assembler, result, mutex));
-<<<<<<< HEAD
-#else
-// Old serial code (TODO: decide whether to keep it behind e.g. #ifndef PARALLEL)
-    std::vector<arma::Mat<ValueType> > localResult;
-    // Loop over trial elements
-    for (int trialIndex = 0; trialIndex < elementCount; ++trialIndex)
-    {
-        // Evaluate integrals over pairs of the current trial element and
-        // all the test elements
-        assembler.evaluateLocalWeakForms(TEST_TRIAL, testIndices, trialIndex,
-                                         ALL_DOFS, localResult);
-
-        // Loop over test indices
-        for (int testIndex = 0; testIndex < elementCount; ++testIndex)
-            // Add the integrals to appropriate entries in the operator's matrix
-            for (int trialDof = 0; trialDof < trialGlobalDofs[trialIndex].size(); ++trialDof)
-                for (int testDof = 0; testDof < testGlobalDofs[testIndex].size(); ++testDof)
-                result(testGlobalDofs[testIndex][testDof],
-                       trialGlobalDofs[trialIndex][trialDof]) +=
-                        localResult[testIndex](testDof, trialDof);
-    }
-#endif
-=======
 
     //// Old serial code (TODO: decide whether to keep it behind e.g. #ifndef PARALLEL)
     //    std::vector<arma::Mat<ValueType> > localResult;
@@ -348,7 +324,6 @@
     //                       trialGlobalDofs[trialIndex][trialDof]) +=
     //                        localResult[testIndex](testDof, trialDof);
     //    }
->>>>>>> 2da22357
 
     // Create and return a discrete operator represented by the matrix that
     // has just been calculated
