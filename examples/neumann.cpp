// Copyright (C) 2011 by the BEM++ Authors
//
// Permission is hereby granted, free of charge, to any person obtaining a copy
// of this software and associated documentation files (the "Software"), to deal
// in the Software without restriction, including without limitation the rights
// to use, copy, modify, merge, publish, distribute, sublicense, and/or sell
// copies of the Software, and to permit persons to whom the Software is
// furnished to do so, subject to the following conditions:
//
// The above copyright notice and this permission notice shall be included in
// all copies or substantial portions of the Software.
//
// THE SOFTWARE IS PROVIDED "AS IS", WITHOUT WARRANTY OF ANY KIND, EXPRESS OR
// IMPLIED, INCLUDING BUT NOT LIMITED TO THE WARRANTIES OF MERCHANTABILITY,
// FITNESS FOR A PARTICULAR PURPOSE AND NONINFRINGEMENT. IN NO EVENT SHALL THE
// AUTHORS OR COPYRIGHT HOLDERS BE LIABLE FOR ANY CLAIM, DAMAGES OR OTHER
// LIABILITY, WHETHER IN AN ACTION OF CONTRACT, TORT OR OTHERWISE, ARISING FROM,
// OUT OF OR IN CONNECTION WITH THE SOFTWARE OR THE USE OR OTHER DEALINGS IN
// THE SOFTWARE.

#include "config_alugrid.hpp"
#include "config_trilinos.hpp"

#include "meshes.hpp"

#include "assembly/assembly_options.hpp"
#include "assembly/discrete_linear_operator.hpp"
#include "assembly/evaluation_options.hpp"
#include "assembly/grid_function.hpp"
#include "assembly/interpolated_function.hpp"
#include "assembly/linear_operator_superposition.hpp"
#include "assembly/standard_local_assembler_factory_for_operators_on_surfaces.hpp"

#include "assembly/identity_operator.hpp"
#include "assembly/laplace_3d_single_layer_potential.hpp"
#include "assembly/laplace_3d_double_layer_potential.hpp"

#include "common/scalar_traits.hpp"

#include "grid/geometry.hpp"
#include "grid/geometry_factory.hpp"
#include "grid/grid_factory.hpp"

#include "linalg/aca_preconditioner_factory.hpp"
#include "linalg/default_iterative_solver.hpp"
#include "linalg/default_direct_solver.hpp"

#include "space/piecewise_linear_continuous_scalar_space.hpp"
#include "space/piecewise_constant_scalar_space.hpp"

#include <armadillo>
#include <cmath>
#include <iostream>
#include <memory>

using namespace Bempp;

<<<<<<< HEAD
typedef float FloatType;
=======
typedef double BFT; // basis function type
typedef double RT; // result type (type used to represent discrete operators)
>>>>>>> 0383d434

class MyFunctor
{
public:
    // Type of the function's values (e.g. float or std::complex<double>)
    typedef RT ValueType;
    // Type of coordinates (must be the "real part" of ValueType)
    typedef ScalarTraits<RT>::RealType CoordinateType;

    // Number of components of the function's argument
    static const int argumentDimension = 3;

    // Number of components of the function's result
    static const int resultDimension = 1;

    // Evaluate the function at the point "point" and store result in
    // the array "result"
    inline void evaluate(const arma::Col<CoordinateType>& point,
                         arma::Col<ValueType>& result) const {
        result(0) = 1.;
    }
};


int main(int argc, char* argv[])
{
    // Load mesh

    if (argc != 2) {
        std::cout << "Solve a Neumann problem for the Laplace equation.\n"
                     "Usage: " << argv[0] << " <mesh_file>" << std::endl;
        return 1;
    }
    std::auto_ptr<Grid> grid = loadTriangularMeshFromFile(argv[1]);

    // Initialize the spaces

    PiecewiseLinearContinuousScalarSpace<BFT> HplusHalfSpace(*grid);
    PiecewiseConstantScalarSpace<BFT> HminusHalfSpace(*grid);

    HplusHalfSpace.assignDofs();
    HminusHalfSpace.assignDofs();

    // Define some default options.

    AssemblyOptions assemblyOptions;

    // We want to use ACA

    AcaOptions acaOptions; // Default parameters for ACA
    assemblyOptions.switchToAca(acaOptions);

    // Define the standard integration factory

    StandardLocalAssemblerFactoryForOperatorsOnSurfaces<BFT, RT> factory;

    // We need the single layer, double layer, and the identity operator

    Laplace3dSingleLayerPotential<BFT, RT> rhsOp(HplusHalfSpace, HminusHalfSpace);
    Laplace3dDoubleLayerPotential<BFT, RT> dlp(HplusHalfSpace, HplusHalfSpace);
    IdentityOperator<BFT, RT> id(HplusHalfSpace, HplusHalfSpace);

    // Form the left-hand side sum

    LinearOperatorSuperposition<BFT, RT> lhsOp = -0.5 * id + dlp;

    // Assemble the Operators

    rhsOp.assemble(factory, assemblyOptions);
    lhsOp.assemble(factory, assemblyOptions);

    // We also want a grid function

    GridFunction<BFT, RT> u = gridFunctionFromSurfaceNormalIndependentFunctor(
                HminusHalfSpace, MyFunctor(), factory, assemblyOptions);

    // Assemble the rhs

    std::cout << "Assemble rhs" << std::endl;

    GridFunction<BFT, RT> rhs = rhsOp * u;

    // Initialize the solver

    std::cout << "Initialize solver" << std::endl;

#ifdef WITH_TRILINOS
<<<<<<< HEAD
    typedef DefaultIterativeSolver<FloatType> Solver;
    Solver solver(lhsOp, rhs);
    solver.initializeSolver(Solver::defaultGmresParameterList(1e-5));
=======
    DefaultIterativeSolver<BFT, RT> solver(lhsOp, rhs);
    solver.initializeSolver(defaultGmresParameterList(1e-5));
>>>>>>> 0383d434
    solver.solve();
    std::cout << solver.getSolverMessage() << std::endl;
#else
    DefaultDirectSolver<BFT, RT> solver(lhsOp, rhs);
    solver.solve();
#endif

    // Extract the solution

    GridFunction<BFT, RT> solFun = solver.getResult();

    // Write out as VTK

    solFun.exportToVtk(VtkWriter::VERTEX_DATA, "Dirichlet_data",
                       "calculated_dirichlet_data");
}<|MERGE_RESOLUTION|>--- conflicted
+++ resolved
@@ -55,12 +55,8 @@
 
 using namespace Bempp;
 
-<<<<<<< HEAD
-typedef float FloatType;
-=======
 typedef double BFT; // basis function type
 typedef double RT; // result type (type used to represent discrete operators)
->>>>>>> 0383d434
 
 class MyFunctor
 {
@@ -148,14 +144,8 @@
     std::cout << "Initialize solver" << std::endl;
 
 #ifdef WITH_TRILINOS
-<<<<<<< HEAD
-    typedef DefaultIterativeSolver<FloatType> Solver;
-    Solver solver(lhsOp, rhs);
-    solver.initializeSolver(Solver::defaultGmresParameterList(1e-5));
-=======
     DefaultIterativeSolver<BFT, RT> solver(lhsOp, rhs);
     solver.initializeSolver(defaultGmresParameterList(1e-5));
->>>>>>> 0383d434
     solver.solve();
     std::cout << solver.getSolverMessage() << std::endl;
 #else
