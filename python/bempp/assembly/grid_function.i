--- conflicted
+++ resolved
@@ -45,23 +45,6 @@
 namespace Bempp
 {
 
-<<<<<<< HEAD
-%apply arma::Mat<float>& ARGOUT_MAT {
-arma::Mat<float>& result_
-};
-
-%apply arma::Mat<double>& ARGOUT_MAT {
-arma::Mat<double>& result_
-};
-
-%apply arma::Mat<std::complex<float> >& ARGOUT_MAT {
-arma::Mat<std::complex<float> >& result_
-};
-
-%apply arma::Mat<std::complex<double> >& ARGOUT_MAT {
-arma::Mat<std::complex<double> >& result_
-};
-=======
 %typemap(in) (VtkWriter::DataType dataType)
 {
     if (!PyString_Check($input))
@@ -83,7 +66,6 @@
 
 
 BEMPP_FORWARD_DECLARE_CLASS_TEMPLATED_ON_BASIS_AND_RESULT(GridFunction);
->>>>>>> f29e4034
 
 %extend GridFunction
 {
@@ -139,81 +121,6 @@
     %ignore coefficients;
     %ignore projections;
 
-<<<<<<< HEAD
-    %pythoncode %{
-
-def plot(self,data_type="CELL_DATA",transformation='real'):
-    """Plot a grid function in a VTK Window"""
-
-    import numpy
-
-    try:
-        import vtk
-    except ImportError:
-        print "The Python VTK bindings needs to be installed for this method!"
-        return
-
-    if not data_type in ["VERTEX_DATA", "CELL_DATA"]:
-        raise ValueError("Unknown mode specified. Valid modes are 'VERTEX_DATA' and 'CELL_DATA'!")
-
-    if not hasattr(transformation, '__call__'):
-        if transformation=='real':
-            data_transform = lambda x:numpy.real(x)
-        elif transformation=='imag':
-            data_transform = lambda x:numpy.imag(x)
-        elif transformation=='abs':
-            data_transform = lambda x:numpy.abs(x)
-        else:
-            raise ValueError("Unknown value for 'transformation'. It needs to be 'real', 'imag', 'abs' or a Python Callable!")
-    else:
-        data_transform = transformation
-
-    data_transform = numpy.vectorize(data_transform)
-
-    polyGrid = self.grid().getVtkGrid()
-    if data_type=="VERTEX_DATA":
-        values = self.evaluateAtSpecialPoints(VtkWriter.VERTEX_DATA).flatten()
-        vtk_data = polyGrid.GetPointData()
-    elif data_type=="CELL_DATA":
-        values = self.evaluateAtSpecialPoints(VtkWriter.CELL_DATA).flatten()
-        vtk_data = polyGrid.GetCellData()
-
-    values = data_transform(values)
-
-    count = len(values)
-    vtk_array = vtk.vtkDoubleArray()
-    vtk_array.SetNumberOfValues(count)
-    for i,p in enumerate(values): vtk_array.SetValue(i,p)
-    vtk_data.SetScalars(vtk_array)
-
-    mapper = vtk.vtkDataSetMapper()
-    mapper.SetInput(polyGrid)
-    mapper.SetScalarRange(vtk_array.GetRange())
-
-    data_actor = vtk.vtkActor()
-    data_actor.SetMapper(mapper)
-
-    scalar_bar = vtk.vtkScalarBarActor()
-    scalar_bar.SetLookupTable(mapper.GetLookupTable())
-
-    renderer=vtk.vtkRenderer()
-    renderer.AddActor(data_actor)
-    renderer.AddActor(scalar_bar)
-    renderer.SetBackground(.1,.2,.4)
-
-    window=vtk.vtkRenderWindow()
-    window.AddRenderer(renderer)
-    window.SetSize(800,600)
-
-    irenderer=vtk.vtkRenderWindowInteractor()
-    irenderer.SetRenderWindow(window)
-    irenderer.Initialize()
-
-    window.Render()
-    irenderer.Start()
-
-%}
-=======
     GridFunction<BasisFunctionType, ResultType> __add__(
         const GridFunction<BasisFunctionType, ResultType>& other)
     {
@@ -245,7 +152,6 @@
     }
 
     %feature("compactdefaultargs") exportToVtk;
->>>>>>> f29e4034
 
 }
 
@@ -267,15 +173,10 @@
 BEMPP_INSTANTIATE_SYMBOL_TEMPLATED_ON_BASIS_AND_RESULT(gridFunctionFromPythonSurfaceNormalDependentFunctor);
 
 
-%clear arma::Mat<float>& result_;
-%clear arma::Mat<double>& result_;
-%clear arma::Mat<std::complex<float> >& result_;
-%clear arma::Mat<std::complex<double> >& result_;
-
 %clear arma::Col<float>& col_out;
 %clear arma::Col<double>& col_out;
 %clear arma::Col<std::complex<float> >& col_out;
-%clear arma::Col<std::complex<double> >& col_out;
+%clear arma::Col<std::complex<float> >& col_out;
 
 %clear arma::Mat<float>& result_;
 %clear arma::Mat<double>& result_;
