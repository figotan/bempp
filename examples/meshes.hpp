--- conflicted
+++ resolved
@@ -40,14 +40,11 @@
     CUBE_12,
     CUBE_12_REORIENTED, // all elements oriented so that normals point outwards
     CUBE_384,
-<<<<<<< HEAD
     SPHERE_614,
     SPHERE_2590,
     CUBE_6144
-=======
     CUBE_6144,
     CUBE_24576
->>>>>>> 26ccdc41
 };
 
 std::auto_ptr<Bempp::Grid> loadMesh(MeshVariant mv);
