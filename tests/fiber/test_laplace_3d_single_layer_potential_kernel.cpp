<<<<<<< HEAD
//// Copyright (C) 2011 by the BEM++ Authors
////
//// Permission is hereby granted, free of charge, to any person obtaining a copy
//// of this software and associated documentation files (the "Software"), to deal
//// in the Software without restriction, including without limitation the rights
//// to use, copy, modify, merge, publish, distribute, sublicense, and/or sell
//// copies of the Software, and to permit persons to whom the Software is
//// furnished to do so, subject to the following conditions:
////
//// The above copyright notice and this permission notice shall be included in
//// all copies or substantial portions of the Software.
////
//// THE SOFTWARE IS PROVIDED "AS IS", WITHOUT WARRANTY OF ANY KIND, EXPRESS OR
//// IMPLIED, INCLUDING BUT NOT LIMITED TO THE WARRANTIES OF MERCHANTABILITY,
//// FITNESS FOR A PARTICULAR PURPOSE AND NONINFRINGEMENT. IN NO EVENT SHALL THE
//// AUTHORS OR COPYRIGHT HOLDERS BE LIABLE FOR ANY CLAIM, DAMAGES OR OTHER
//// LIABILITY, WHETHER IN AN ACTION OF CONTRACT, TORT OR OTHERWISE, ARISING FROM,
//// OUT OF OR IN CONNECTION WITH THE SOFTWARE OR THE USE OR OTHER DEALINGS IN
//// THE SOFTWARE.

//#include "fiber/laplace_3d_single_layer_potential_kernel_functor.hpp"
//#include "fiber/geometrical_data.hpp"
//#include "../type_template.hpp"
//#include "../check_arrays_are_close.hpp"

//#include <algorithm>
//#include <armadillo>
//#include <boost/test/unit_test.hpp>
//#include <boost/test/test_case_template.hpp>
//#include <boost/test/floating_point_comparison.hpp>
//#include <boost/version.hpp>
//#include <complex>

//// Tests

//BOOST_AUTO_TEST_SUITE(Laplace3dSingleLayerPotentialKernelFunctor)

//BOOST_AUTO_TEST_CASE_TEMPLATE(addGeometricalDependencies_works_for_nonzero_initial_values,
//                              ValueType, kernel_types)
//{
//    Fiber::Laplace3dSingleLayerPotentialKernelFunctor<ValueType> op;
//    int testGeomDeps = 1024, trialGeomDeps = 16; // random initial values
//    op.addGeometricalDependencies(testGeomDeps, trialGeomDeps);

//    BOOST_CHECK(testGeomDeps & Fiber::GLOBALS);
//    BOOST_CHECK(trialGeomDeps & Fiber::GLOBALS);
//}

//BOOST_AUTO_TEST_CASE_TEMPLATE(addGeometricalDependencies_works_for_zero_initial_values,
//                              ValueType, kernel_types)
//{
//    Fiber::Laplace3dSingleLayerPotentialKernelFunctor<ValueType> op;
//    int testGeomDeps = 0, trialGeomDeps = 0;
//    op.addGeometricalDependencies(testGeomDeps, trialGeomDeps);

//    BOOST_CHECK(testGeomDeps & Fiber::GLOBALS);
//    BOOST_CHECK(trialGeomDeps & Fiber::GLOBALS);
//}

//BOOST_AUTO_TEST_CASE_TEMPLATE(evaluateOnGrid_works_for_points_on_x_axis,
//                              ValueType, kernel_types)
//{
//    typedef Fiber::Laplace3dSingleLayerPotentialKernel<ValueType> Operator;
//    Operator op;
//    Fiber::GeometricalData<typename Operator::CoordinateType> testGeomData, trialGeomData;
//    const int worldDim = 3;
//    const int testPointCount = 2, trialPointCount = 3;
//    // Note: points lying on x axis only
//    testGeomData.globals.set_size(worldDim, testPointCount);
//    testGeomData.globals.fill(0.);
//    testGeomData.globals(0, 1) = 1.;

//    trialGeomData.globals.set_size(worldDim, trialPointCount);
//    trialGeomData.globals.fill(0.);
//    trialGeomData.globals(0, 0) = 2.;
//    trialGeomData.globals(0, 1) = 3.;
//    trialGeomData.globals(0, 2) = 4.;

//    Fiber::_4dArray<ValueType> result;
//    op.evaluateOnGrid(testGeomData, trialGeomData, result);

//    Fiber::_4dArray<ValueType> expected(1, testPointCount, 1, trialPointCount);
//    for (int trialPoint = 0; trialPoint < trialPointCount; ++trialPoint)
//        for (int testPoint = 0; testPoint < testPointCount; ++testPoint)
//            expected(0, testPoint, 0, trialPoint) =
//                    (1. / (4. * M_PI)) /
//                    std::abs(testGeomData.globals(0, testPoint) -
//                             trialGeomData.globals(0, trialPoint));

//    BOOST_CHECK(check_arrays_are_close<ValueType>(result, expected, 1e-6));
//}

//BOOST_AUTO_TEST_CASE_TEMPLATE(evaluateOnGrid_works_for_points_on_y_axis,
//                              ValueType, kernel_types)
//{
//    typedef Fiber::Laplace3dSingleLayerPotentialKernel<ValueType> Operator;
//    Operator op;
//    Fiber::GeometricalData<typename Operator::CoordinateType> testGeomData, trialGeomData;
//    const int worldDim = 3;
//    const int testPointCount = 2, trialPointCount = 3;
//    // Note: points lying on y axis only
//    testGeomData.globals.set_size(worldDim, testPointCount);
//    testGeomData.globals.fill(0.);
//    testGeomData.globals(1, 1) = 1.;

//    trialGeomData.globals.set_size(worldDim, trialPointCount);
//    trialGeomData.globals.fill(0.);
//    trialGeomData.globals(1, 0) = 2.;
//    trialGeomData.globals(1, 1) = 3.;
//    trialGeomData.globals(1, 2) = 4.;

//    Fiber::_4dArray<ValueType> result;
//    op.evaluateOnGrid(testGeomData, trialGeomData, result);

//    Fiber::_4dArray<ValueType> expected(1, testPointCount, 1, trialPointCount);
//    for (int trialPoint = 0; trialPoint < trialPointCount; ++trialPoint)
//        for (int testPoint = 0; testPoint < testPointCount; ++testPoint)
//            expected(0, testPoint, 0, trialPoint) =
//                    (1. / (4. * M_PI)) /
//                    std::abs(testGeomData.globals(0, testPoint) -
//                             trialGeomData.globals(0, trialPoint));

//    BOOST_CHECK(check_arrays_are_close<ValueType>(result, expected, 1e-6));
//}

//BOOST_AUTO_TEST_CASE_TEMPLATE(evaluateOnGrid_agrees_with_evaluateAtPointPairs,
//                              ValueType, kernel_types)
//{
//    typedef Fiber::Laplace3dSingleLayerPotentialKernel<ValueType> Operator;
//    Operator op;

//    typedef Fiber::GeometricalData<typename Operator::CoordinateType> GeomData;

//    const int worldDim = 3;
//    const int testPointCount = 2, trialPointCount = 3;

//    // Collect data with evaluateOnGrid
//    GeomData testGeomDataOnGrid, trialGeomDataOnGrid;

//    testGeomDataOnGrid.globals.set_size(worldDim, testPointCount);
//    testGeomDataOnGrid.globals.fill(0.);
//    testGeomDataOnGrid.globals(0, 1) = 1.;

//    trialGeomDataOnGrid.globals.set_size(worldDim, trialPointCount);
//    trialGeomDataOnGrid.globals.fill(1.);
//    trialGeomDataOnGrid.globals(0, 0) = 2.;
//    trialGeomDataOnGrid.globals(0, 1) = 3.;
//    trialGeomDataOnGrid.globals(0, 2) = 4.;

//    Fiber::_4dArray<ValueType> resultOnGrid;
//    op.evaluateOnGrid(testGeomDataOnGrid, trialGeomDataOnGrid, resultOnGrid);

//    arma::Cube<ValueType> convertedResultOnGrid(1, 1, testPointCount * trialPointCount);
//    for (int testPoint = 0; testPoint < testPointCount; ++testPoint)
//        for (int trialPoint = 0; trialPoint < trialPointCount; ++trialPoint)
//            convertedResultOnGrid(testPoint + trialPoint * testPointCount) =
//                    resultOnGrid(0, testPoint, 0, trialPoint);

//    // Collect data with evaluateAtPointPairs
//    GeomData testGeomDataAtPointPairs, trialGeomDataAtPointPairs;
//    testGeomDataAtPointPairs.globals.set_size(worldDim, testPointCount * trialPointCount);
//    trialGeomDataAtPointPairs.globals.set_size(worldDim, testPointCount * trialPointCount);
//    for (int testPoint = 0; testPoint < testPointCount; ++testPoint)
//        for (int trialPoint = 0; trialPoint < trialPointCount; ++trialPoint) {
//            testGeomDataAtPointPairs.globals.col(testPoint + trialPoint * testPointCount) =
//                    testGeomDataOnGrid.globals.col(testPoint);
//            trialGeomDataAtPointPairs.globals.col(testPoint + trialPoint * testPointCount) =
//                    trialGeomDataOnGrid.globals.col(trialPoint);
//        }

//    arma::Cube<ValueType> resultAtPointPairs;
//    op.evaluateAtPointPairs(testGeomDataAtPointPairs, trialGeomDataAtPointPairs,
//                            resultAtPointPairs);

//    BOOST_CHECK(check_arrays_are_close<ValueType>(
//                    resultAtPointPairs, convertedResultOnGrid, 1e-6));
//}

//BOOST_AUTO_TEST_SUITE_END()
=======
// Copyright (C) 2011 by the BEM++ Authors
//
// Permission is hereby granted, free of charge, to any person obtaining a copy
// of this software and associated documentation files (the "Software"), to deal
// in the Software without restriction, including without limitation the rights
// to use, copy, modify, merge, publish, distribute, sublicense, and/or sell
// copies of the Software, and to permit persons to whom the Software is
// furnished to do so, subject to the following conditions:
//
// The above copyright notice and this permission notice shall be included in
// all copies or substantial portions of the Software.
//
// THE SOFTWARE IS PROVIDED "AS IS", WITHOUT WARRANTY OF ANY KIND, EXPRESS OR
// IMPLIED, INCLUDING BUT NOT LIMITED TO THE WARRANTIES OF MERCHANTABILITY,
// FITNESS FOR A PARTICULAR PURPOSE AND NONINFRINGEMENT. IN NO EVENT SHALL THE
// AUTHORS OR COPYRIGHT HOLDERS BE LIABLE FOR ANY CLAIM, DAMAGES OR OTHER
// LIABILITY, WHETHER IN AN ACTION OF CONTRACT, TORT OR OTHERWISE, ARISING FROM,
// OUT OF OR IN CONNECTION WITH THE SOFTWARE OR THE USE OR OTHER DEALINGS IN
// THE SOFTWARE.

#include "fiber/laplace_3d_single_layer_potential_kernel.hpp"
#include "fiber/geometrical_data.hpp"
#include "../type_template.hpp"
#include "../check_arrays_are_close.hpp"

#include <algorithm>
#include "common/armadillo_fwd.hpp"
#include <boost/test/unit_test.hpp>
#include <boost/test/floating_point_comparison.hpp>
#include <boost/version.hpp>
#include <complex>

// Tests

BOOST_AUTO_TEST_SUITE(Laplace3dSingleLayerPotentialKernel)

BOOST_AUTO_TEST_CASE_TEMPLATE(worldDimension_is_3, ValueType, kernel_types)
{
    Fiber::Laplace3dSingleLayerPotentialKernel<ValueType> op;
    BOOST_CHECK_EQUAL(op.worldDimension(), 3);
}

BOOST_AUTO_TEST_CASE_TEMPLATE(domainDimension_is_1, ValueType, kernel_types)
{
    Fiber::Laplace3dSingleLayerPotentialKernel<ValueType> op;
    BOOST_CHECK_EQUAL(op.domainDimension(), 1);
}

BOOST_AUTO_TEST_CASE_TEMPLATE(codomainDimension_is_1, ValueType, kernel_types)
{
    Fiber::Laplace3dSingleLayerPotentialKernel<ValueType> op;
    BOOST_CHECK_EQUAL(op.domainDimension(), 1);
}

BOOST_AUTO_TEST_CASE_TEMPLATE(addGeometricalDependencies_works,
                              ValueType, kernel_types)
{
    Fiber::Laplace3dSingleLayerPotentialKernel<ValueType> op;
    size_t testGeomDeps = 1024, trialGeomDeps = 16; // random initial values
    op.addGeometricalDependencies(testGeomDeps, trialGeomDeps);

    BOOST_CHECK(testGeomDeps & Fiber::GLOBALS);
    BOOST_CHECK(trialGeomDeps & Fiber::GLOBALS);
}

BOOST_AUTO_TEST_CASE_TEMPLATE(evaluateOnGrid_works_for_points_on_x_axis,
                              ValueType, kernel_types)
{
    typedef Fiber::Laplace3dSingleLayerPotentialKernel<ValueType> Operator;
    Operator op;
    Fiber::GeometricalData<typename Operator::CoordinateType> testGeomData, trialGeomData;
    const int worldDim = 3;
    const int testPointCount = 2, trialPointCount = 3;
    // Note: points lying on x axis only
    testGeomData.globals.set_size(worldDim, testPointCount);
    testGeomData.globals.fill(0.);
    testGeomData.globals(0, 1) = 1.;

    trialGeomData.globals.set_size(worldDim, trialPointCount);
    trialGeomData.globals.fill(0.);
    trialGeomData.globals(0, 0) = 2.;
    trialGeomData.globals(0, 1) = 3.;
    trialGeomData.globals(0, 2) = 4.;

    Fiber::Array4d<ValueType> result;
    op.evaluateOnGrid(testGeomData, trialGeomData, result);

    Fiber::Array4d<ValueType> expected(1, testPointCount, 1, trialPointCount);
    for (int trialPoint = 0; trialPoint < trialPointCount; ++trialPoint)
        for (int testPoint = 0; testPoint < testPointCount; ++testPoint)
            expected(0, testPoint, 0, trialPoint) =
                    (1. / (4. * M_PI)) /
                    std::abs(testGeomData.globals(0, testPoint) -
                             trialGeomData.globals(0, trialPoint));

    BOOST_CHECK(check_arrays_are_close<ValueType>(result, expected, 1e-6));
}

BOOST_AUTO_TEST_CASE_TEMPLATE(evaluateOnGrid_works_for_points_on_y_axis,
                              ValueType, kernel_types)
{
    typedef Fiber::Laplace3dSingleLayerPotentialKernel<ValueType> Operator;
    Operator op;
    Fiber::GeometricalData<typename Operator::CoordinateType> testGeomData, trialGeomData;
    const int worldDim = 3;
    const int testPointCount = 2, trialPointCount = 3;
    // Note: points lying on y axis only
    testGeomData.globals.set_size(worldDim, testPointCount);
    testGeomData.globals.fill(0.);
    testGeomData.globals(1, 1) = 1.;

    trialGeomData.globals.set_size(worldDim, trialPointCount);
    trialGeomData.globals.fill(0.);
    trialGeomData.globals(1, 0) = 2.;
    trialGeomData.globals(1, 1) = 3.;
    trialGeomData.globals(1, 2) = 4.;

    Fiber::Array4d<ValueType> result;
    op.evaluateOnGrid(testGeomData, trialGeomData, result);

    Fiber::Array4d<ValueType> expected(1, testPointCount, 1, trialPointCount);
    for (int trialPoint = 0; trialPoint < trialPointCount; ++trialPoint)
        for (int testPoint = 0; testPoint < testPointCount; ++testPoint)
            expected(0, testPoint, 0, trialPoint) =
                    (1. / (4. * M_PI)) /
                    std::abs(testGeomData.globals(0, testPoint) -
                             trialGeomData.globals(0, trialPoint));

    BOOST_CHECK(check_arrays_are_close<ValueType>(result, expected, 1e-6));
}

BOOST_AUTO_TEST_CASE_TEMPLATE(evaluateOnGrid_agrees_with_evaluateAtPointPairs,
                              ValueType, kernel_types)
{
    typedef Fiber::Laplace3dSingleLayerPotentialKernel<ValueType> Operator;
    Operator op;

    typedef Fiber::GeometricalData<typename Operator::CoordinateType> GeomData;

    const int worldDim = 3;
    const int testPointCount = 2, trialPointCount = 3;

    // Collect data with evaluateOnGrid
    GeomData testGeomDataOnGrid, trialGeomDataOnGrid;

    testGeomDataOnGrid.globals.set_size(worldDim, testPointCount);
    testGeomDataOnGrid.globals.fill(0.);
    testGeomDataOnGrid.globals(0, 1) = 1.;

    trialGeomDataOnGrid.globals.set_size(worldDim, trialPointCount);
    trialGeomDataOnGrid.globals.fill(1.);
    trialGeomDataOnGrid.globals(0, 0) = 2.;
    trialGeomDataOnGrid.globals(0, 1) = 3.;
    trialGeomDataOnGrid.globals(0, 2) = 4.;

    Fiber::Array4d<ValueType> resultOnGrid;
    op.evaluateOnGrid(testGeomDataOnGrid, trialGeomDataOnGrid, resultOnGrid);

    arma::Cube<ValueType> convertedResultOnGrid(1, 1, testPointCount * trialPointCount);
    for (int testPoint = 0; testPoint < testPointCount; ++testPoint)
        for (int trialPoint = 0; trialPoint < trialPointCount; ++trialPoint)
            convertedResultOnGrid(testPoint + trialPoint * testPointCount) =
                    resultOnGrid(0, testPoint, 0, trialPoint);

    // Collect data with evaluateAtPointPairs
    GeomData testGeomDataAtPointPairs, trialGeomDataAtPointPairs;
    testGeomDataAtPointPairs.globals.set_size(worldDim, testPointCount * trialPointCount);
    trialGeomDataAtPointPairs.globals.set_size(worldDim, testPointCount * trialPointCount);
    for (int testPoint = 0; testPoint < testPointCount; ++testPoint)
        for (int trialPoint = 0; trialPoint < trialPointCount; ++trialPoint) {
            testGeomDataAtPointPairs.globals.col(testPoint + trialPoint * testPointCount) =
                    testGeomDataOnGrid.globals.col(testPoint);
            trialGeomDataAtPointPairs.globals.col(testPoint + trialPoint * testPointCount) =
                    trialGeomDataOnGrid.globals.col(trialPoint);
        }

    arma::Cube<ValueType> resultAtPointPairs;
    op.evaluateAtPointPairs(testGeomDataAtPointPairs, trialGeomDataAtPointPairs,
                            resultAtPointPairs);

    BOOST_CHECK(check_arrays_are_close<ValueType>(
                    resultAtPointPairs, convertedResultOnGrid, 1e-6));
}

BOOST_AUTO_TEST_SUITE_END()
>>>>>>> 87ba9638
<|MERGE_RESOLUTION|>--- conflicted
+++ resolved
@@ -1,4 +1,3 @@
-<<<<<<< HEAD
 //// Copyright (C) 2011 by the BEM++ Authors
 ////
 //// Permission is hereby granted, free of charge, to any person obtaining a copy
@@ -19,39 +18,45 @@
 //// OUT OF OR IN CONNECTION WITH THE SOFTWARE OR THE USE OR OTHER DEALINGS IN
 //// THE SOFTWARE.
 
-//#include "fiber/laplace_3d_single_layer_potential_kernel_functor.hpp"
+//#include "fiber/laplace_3d_single_layer_potential_kernel.hpp"
 //#include "fiber/geometrical_data.hpp"
 //#include "../type_template.hpp"
 //#include "../check_arrays_are_close.hpp"
 
 //#include <algorithm>
-//#include <armadillo>
+//#include "common/armadillo_fwd.hpp"
 //#include <boost/test/unit_test.hpp>
-//#include <boost/test/test_case_template.hpp>
 //#include <boost/test/floating_point_comparison.hpp>
 //#include <boost/version.hpp>
 //#include <complex>
 
 //// Tests
 
-//BOOST_AUTO_TEST_SUITE(Laplace3dSingleLayerPotentialKernelFunctor)
+//BOOST_AUTO_TEST_SUITE(Laplace3dSingleLayerPotentialKernel)
 
-//BOOST_AUTO_TEST_CASE_TEMPLATE(addGeometricalDependencies_works_for_nonzero_initial_values,
+//BOOST_AUTO_TEST_CASE_TEMPLATE(worldDimension_is_3, ValueType, kernel_types)
+//{
+//    Fiber::Laplace3dSingleLayerPotentialKernel<ValueType> op;
+//    BOOST_CHECK_EQUAL(op.worldDimension(), 3);
+//}
+
+//BOOST_AUTO_TEST_CASE_TEMPLATE(domainDimension_is_1, ValueType, kernel_types)
+//{
+//    Fiber::Laplace3dSingleLayerPotentialKernel<ValueType> op;
+//    BOOST_CHECK_EQUAL(op.domainDimension(), 1);
+//}
+
+//BOOST_AUTO_TEST_CASE_TEMPLATE(codomainDimension_is_1, ValueType, kernel_types)
+//{
+//    Fiber::Laplace3dSingleLayerPotentialKernel<ValueType> op;
+//    BOOST_CHECK_EQUAL(op.domainDimension(), 1);
+//}
+
+//BOOST_AUTO_TEST_CASE_TEMPLATE(addGeometricalDependencies_works,
 //                              ValueType, kernel_types)
 //{
-//    Fiber::Laplace3dSingleLayerPotentialKernelFunctor<ValueType> op;
-//    int testGeomDeps = 1024, trialGeomDeps = 16; // random initial values
-//    op.addGeometricalDependencies(testGeomDeps, trialGeomDeps);
-
-//    BOOST_CHECK(testGeomDeps & Fiber::GLOBALS);
-//    BOOST_CHECK(trialGeomDeps & Fiber::GLOBALS);
-//}
-
-//BOOST_AUTO_TEST_CASE_TEMPLATE(addGeometricalDependencies_works_for_zero_initial_values,
-//                              ValueType, kernel_types)
-//{
-//    Fiber::Laplace3dSingleLayerPotentialKernelFunctor<ValueType> op;
-//    int testGeomDeps = 0, trialGeomDeps = 0;
+//    Fiber::Laplace3dSingleLayerPotentialKernel<ValueType> op;
+//    size_t testGeomDeps = 1024, trialGeomDeps = 16; // random initial values
 //    op.addGeometricalDependencies(testGeomDeps, trialGeomDeps);
 
 //    BOOST_CHECK(testGeomDeps & Fiber::GLOBALS);
@@ -77,10 +82,10 @@
 //    trialGeomData.globals(0, 1) = 3.;
 //    trialGeomData.globals(0, 2) = 4.;
 
-//    Fiber::_4dArray<ValueType> result;
+//    Fiber::Array4d<ValueType> result;
 //    op.evaluateOnGrid(testGeomData, trialGeomData, result);
 
-//    Fiber::_4dArray<ValueType> expected(1, testPointCount, 1, trialPointCount);
+//    Fiber::Array4d<ValueType> expected(1, testPointCount, 1, trialPointCount);
 //    for (int trialPoint = 0; trialPoint < trialPointCount; ++trialPoint)
 //        for (int testPoint = 0; testPoint < testPointCount; ++testPoint)
 //            expected(0, testPoint, 0, trialPoint) =
@@ -110,10 +115,10 @@
 //    trialGeomData.globals(1, 1) = 3.;
 //    trialGeomData.globals(1, 2) = 4.;
 
-//    Fiber::_4dArray<ValueType> result;
+//    Fiber::Array4d<ValueType> result;
 //    op.evaluateOnGrid(testGeomData, trialGeomData, result);
 
-//    Fiber::_4dArray<ValueType> expected(1, testPointCount, 1, trialPointCount);
+//    Fiber::Array4d<ValueType> expected(1, testPointCount, 1, trialPointCount);
 //    for (int trialPoint = 0; trialPoint < trialPointCount; ++trialPoint)
 //        for (int testPoint = 0; testPoint < testPointCount; ++testPoint)
 //            expected(0, testPoint, 0, trialPoint) =
@@ -148,7 +153,7 @@
 //    trialGeomDataOnGrid.globals(0, 1) = 3.;
 //    trialGeomDataOnGrid.globals(0, 2) = 4.;
 
-//    Fiber::_4dArray<ValueType> resultOnGrid;
+//    Fiber::Array4d<ValueType> resultOnGrid;
 //    op.evaluateOnGrid(testGeomDataOnGrid, trialGeomDataOnGrid, resultOnGrid);
 
 //    arma::Cube<ValueType> convertedResultOnGrid(1, 1, testPointCount * trialPointCount);
@@ -177,191 +182,4 @@
 //                    resultAtPointPairs, convertedResultOnGrid, 1e-6));
 //}
 
-//BOOST_AUTO_TEST_SUITE_END()
-=======
-// Copyright (C) 2011 by the BEM++ Authors
-//
-// Permission is hereby granted, free of charge, to any person obtaining a copy
-// of this software and associated documentation files (the "Software"), to deal
-// in the Software without restriction, including without limitation the rights
-// to use, copy, modify, merge, publish, distribute, sublicense, and/or sell
-// copies of the Software, and to permit persons to whom the Software is
-// furnished to do so, subject to the following conditions:
-//
-// The above copyright notice and this permission notice shall be included in
-// all copies or substantial portions of the Software.
-//
-// THE SOFTWARE IS PROVIDED "AS IS", WITHOUT WARRANTY OF ANY KIND, EXPRESS OR
-// IMPLIED, INCLUDING BUT NOT LIMITED TO THE WARRANTIES OF MERCHANTABILITY,
-// FITNESS FOR A PARTICULAR PURPOSE AND NONINFRINGEMENT. IN NO EVENT SHALL THE
-// AUTHORS OR COPYRIGHT HOLDERS BE LIABLE FOR ANY CLAIM, DAMAGES OR OTHER
-// LIABILITY, WHETHER IN AN ACTION OF CONTRACT, TORT OR OTHERWISE, ARISING FROM,
-// OUT OF OR IN CONNECTION WITH THE SOFTWARE OR THE USE OR OTHER DEALINGS IN
-// THE SOFTWARE.
-
-#include "fiber/laplace_3d_single_layer_potential_kernel.hpp"
-#include "fiber/geometrical_data.hpp"
-#include "../type_template.hpp"
-#include "../check_arrays_are_close.hpp"
-
-#include <algorithm>
-#include "common/armadillo_fwd.hpp"
-#include <boost/test/unit_test.hpp>
-#include <boost/test/floating_point_comparison.hpp>
-#include <boost/version.hpp>
-#include <complex>
-
-// Tests
-
-BOOST_AUTO_TEST_SUITE(Laplace3dSingleLayerPotentialKernel)
-
-BOOST_AUTO_TEST_CASE_TEMPLATE(worldDimension_is_3, ValueType, kernel_types)
-{
-    Fiber::Laplace3dSingleLayerPotentialKernel<ValueType> op;
-    BOOST_CHECK_EQUAL(op.worldDimension(), 3);
-}
-
-BOOST_AUTO_TEST_CASE_TEMPLATE(domainDimension_is_1, ValueType, kernel_types)
-{
-    Fiber::Laplace3dSingleLayerPotentialKernel<ValueType> op;
-    BOOST_CHECK_EQUAL(op.domainDimension(), 1);
-}
-
-BOOST_AUTO_TEST_CASE_TEMPLATE(codomainDimension_is_1, ValueType, kernel_types)
-{
-    Fiber::Laplace3dSingleLayerPotentialKernel<ValueType> op;
-    BOOST_CHECK_EQUAL(op.domainDimension(), 1);
-}
-
-BOOST_AUTO_TEST_CASE_TEMPLATE(addGeometricalDependencies_works,
-                              ValueType, kernel_types)
-{
-    Fiber::Laplace3dSingleLayerPotentialKernel<ValueType> op;
-    size_t testGeomDeps = 1024, trialGeomDeps = 16; // random initial values
-    op.addGeometricalDependencies(testGeomDeps, trialGeomDeps);
-
-    BOOST_CHECK(testGeomDeps & Fiber::GLOBALS);
-    BOOST_CHECK(trialGeomDeps & Fiber::GLOBALS);
-}
-
-BOOST_AUTO_TEST_CASE_TEMPLATE(evaluateOnGrid_works_for_points_on_x_axis,
-                              ValueType, kernel_types)
-{
-    typedef Fiber::Laplace3dSingleLayerPotentialKernel<ValueType> Operator;
-    Operator op;
-    Fiber::GeometricalData<typename Operator::CoordinateType> testGeomData, trialGeomData;
-    const int worldDim = 3;
-    const int testPointCount = 2, trialPointCount = 3;
-    // Note: points lying on x axis only
-    testGeomData.globals.set_size(worldDim, testPointCount);
-    testGeomData.globals.fill(0.);
-    testGeomData.globals(0, 1) = 1.;
-
-    trialGeomData.globals.set_size(worldDim, trialPointCount);
-    trialGeomData.globals.fill(0.);
-    trialGeomData.globals(0, 0) = 2.;
-    trialGeomData.globals(0, 1) = 3.;
-    trialGeomData.globals(0, 2) = 4.;
-
-    Fiber::Array4d<ValueType> result;
-    op.evaluateOnGrid(testGeomData, trialGeomData, result);
-
-    Fiber::Array4d<ValueType> expected(1, testPointCount, 1, trialPointCount);
-    for (int trialPoint = 0; trialPoint < trialPointCount; ++trialPoint)
-        for (int testPoint = 0; testPoint < testPointCount; ++testPoint)
-            expected(0, testPoint, 0, trialPoint) =
-                    (1. / (4. * M_PI)) /
-                    std::abs(testGeomData.globals(0, testPoint) -
-                             trialGeomData.globals(0, trialPoint));
-
-    BOOST_CHECK(check_arrays_are_close<ValueType>(result, expected, 1e-6));
-}
-
-BOOST_AUTO_TEST_CASE_TEMPLATE(evaluateOnGrid_works_for_points_on_y_axis,
-                              ValueType, kernel_types)
-{
-    typedef Fiber::Laplace3dSingleLayerPotentialKernel<ValueType> Operator;
-    Operator op;
-    Fiber::GeometricalData<typename Operator::CoordinateType> testGeomData, trialGeomData;
-    const int worldDim = 3;
-    const int testPointCount = 2, trialPointCount = 3;
-    // Note: points lying on y axis only
-    testGeomData.globals.set_size(worldDim, testPointCount);
-    testGeomData.globals.fill(0.);
-    testGeomData.globals(1, 1) = 1.;
-
-    trialGeomData.globals.set_size(worldDim, trialPointCount);
-    trialGeomData.globals.fill(0.);
-    trialGeomData.globals(1, 0) = 2.;
-    trialGeomData.globals(1, 1) = 3.;
-    trialGeomData.globals(1, 2) = 4.;
-
-    Fiber::Array4d<ValueType> result;
-    op.evaluateOnGrid(testGeomData, trialGeomData, result);
-
-    Fiber::Array4d<ValueType> expected(1, testPointCount, 1, trialPointCount);
-    for (int trialPoint = 0; trialPoint < trialPointCount; ++trialPoint)
-        for (int testPoint = 0; testPoint < testPointCount; ++testPoint)
-            expected(0, testPoint, 0, trialPoint) =
-                    (1. / (4. * M_PI)) /
-                    std::abs(testGeomData.globals(0, testPoint) -
-                             trialGeomData.globals(0, trialPoint));
-
-    BOOST_CHECK(check_arrays_are_close<ValueType>(result, expected, 1e-6));
-}
-
-BOOST_AUTO_TEST_CASE_TEMPLATE(evaluateOnGrid_agrees_with_evaluateAtPointPairs,
-                              ValueType, kernel_types)
-{
-    typedef Fiber::Laplace3dSingleLayerPotentialKernel<ValueType> Operator;
-    Operator op;
-
-    typedef Fiber::GeometricalData<typename Operator::CoordinateType> GeomData;
-
-    const int worldDim = 3;
-    const int testPointCount = 2, trialPointCount = 3;
-
-    // Collect data with evaluateOnGrid
-    GeomData testGeomDataOnGrid, trialGeomDataOnGrid;
-
-    testGeomDataOnGrid.globals.set_size(worldDim, testPointCount);
-    testGeomDataOnGrid.globals.fill(0.);
-    testGeomDataOnGrid.globals(0, 1) = 1.;
-
-    trialGeomDataOnGrid.globals.set_size(worldDim, trialPointCount);
-    trialGeomDataOnGrid.globals.fill(1.);
-    trialGeomDataOnGrid.globals(0, 0) = 2.;
-    trialGeomDataOnGrid.globals(0, 1) = 3.;
-    trialGeomDataOnGrid.globals(0, 2) = 4.;
-
-    Fiber::Array4d<ValueType> resultOnGrid;
-    op.evaluateOnGrid(testGeomDataOnGrid, trialGeomDataOnGrid, resultOnGrid);
-
-    arma::Cube<ValueType> convertedResultOnGrid(1, 1, testPointCount * trialPointCount);
-    for (int testPoint = 0; testPoint < testPointCount; ++testPoint)
-        for (int trialPoint = 0; trialPoint < trialPointCount; ++trialPoint)
-            convertedResultOnGrid(testPoint + trialPoint * testPointCount) =
-                    resultOnGrid(0, testPoint, 0, trialPoint);
-
-    // Collect data with evaluateAtPointPairs
-    GeomData testGeomDataAtPointPairs, trialGeomDataAtPointPairs;
-    testGeomDataAtPointPairs.globals.set_size(worldDim, testPointCount * trialPointCount);
-    trialGeomDataAtPointPairs.globals.set_size(worldDim, testPointCount * trialPointCount);
-    for (int testPoint = 0; testPoint < testPointCount; ++testPoint)
-        for (int trialPoint = 0; trialPoint < trialPointCount; ++trialPoint) {
-            testGeomDataAtPointPairs.globals.col(testPoint + trialPoint * testPointCount) =
-                    testGeomDataOnGrid.globals.col(testPoint);
-            trialGeomDataAtPointPairs.globals.col(testPoint + trialPoint * testPointCount) =
-                    trialGeomDataOnGrid.globals.col(trialPoint);
-        }
-
-    arma::Cube<ValueType> resultAtPointPairs;
-    op.evaluateAtPointPairs(testGeomDataAtPointPairs, trialGeomDataAtPointPairs,
-                            resultAtPointPairs);
-
-    BOOST_CHECK(check_arrays_are_close<ValueType>(
-                    resultAtPointPairs, convertedResultOnGrid, 1e-6));
-}
-
-BOOST_AUTO_TEST_SUITE_END()
->>>>>>> 87ba9638
+//BOOST_AUTO_TEST_SUITE_END()