// Copyright (C) 2011 by the BEM++ Authors
//
// Permission is hereby granted, free of charge, to any person obtaining a copy
// of this software and associated documentation files (the "Software"), to deal
// in the Software without restriction, including without limitation the rights
// to use, copy, modify, merge, publish, distribute, sublicense, and/or sell
// copies of the Software, and to permit persons to whom the Software is
// furnished to do so, subject to the following conditions:
//
// The above copyright notice and this permission notice shall be included in
// all copies or substantial portions of the Software.
//
// THE SOFTWARE IS PROVIDED "AS IS", WITHOUT WARRANTY OF ANY KIND, EXPRESS OR
// IMPLIED, INCLUDING BUT NOT LIMITED TO THE WARRANTIES OF MERCHANTABILITY,
// FITNESS FOR A PARTICULAR PURPOSE AND NONINFRINGEMENT. IN NO EVENT SHALL THE
// AUTHORS OR COPYRIGHT HOLDERS BE LIABLE FOR ANY CLAIM, DAMAGES OR OTHER
// LIABILITY, WHETHER IN AN ACTION OF CONTRACT, TORT OR OTHERWISE, ARISING FROM,
// OUT OF OR IN CONNECTION WITH THE SOFTWARE OR THE USE OR OTHER DEALINGS IN
// THE SOFTWARE.

#include "config_alugrid.hpp"
#include "config_trilinos.hpp"

#include "meshes.hpp"

#include "assembly/assembly_options.hpp"
#include "assembly/discrete_linear_operator.hpp"
#include "assembly/evaluation_options.hpp"
#include "assembly/grid_function.hpp"
#include "assembly/interpolated_function.hpp"
#include "assembly/linear_operator_sum.hpp"
#include "assembly/standard_local_assembler_factory_for_operators_on_surfaces.hpp"

#include "assembly/identity_operator.hpp"
#include "assembly/laplace_3d_single_layer_potential_operator.hpp"
#include "assembly/laplace_3d_double_layer_potential_operator.hpp"
#include "assembly/laplace_3d_single_layer_potential.hpp"
#include "assembly/laplace_3d_double_layer_potential.hpp"
#include "assembly/surface_normal_independent_functor.hpp"

#include "common/scalar_traits.hpp"

#include "grid/geometry.hpp"
#include "grid/geometry_factory.hpp"
#include "grid/grid_factory.hpp"
#include "grid/grid.hpp"

#include "linalg/aca_preconditioner_factory.hpp"
#include "linalg/default_iterative_solver.hpp"
#include "linalg/default_direct_solver.hpp"

#include "space/piecewise_linear_continuous_scalar_space.hpp"
#include "space/piecewise_constant_scalar_space.hpp"

#include "common/armadillo_fwd.hpp"
#include <cmath>
#include <iostream>
#include <memory>

using namespace Bempp;

typedef double BFT; // basis function type
typedef double RT; // result type (type used to represent discrete operators)
typedef double CT; // coordinate type

class MyFunctor : public Bempp::SurfaceNormalIndependentFunctor<RT>
{
public:
    // Number of components of the function's argument
    int argumentDimension() const {return 3;}

    int resultDimension() const {return 1;}

    // Evaluate the function at the point "point" and store result in
    // the array "result"
    inline void evaluate(const arma::Col<CoordinateType>& point,
                         arma::Col<ValueType>& result) const {
        result(0) = 1.;
    }
};




int main(int argc, char* argv[])
{
    // Load mesh

    if (argc != 2) {
        std::cout << "Solve a Dirichlet problem for the Laplace equation.\n"
                     "Usage: " << argv[0] << " <mesh_file>" << std::endl;
        return 1;
    }
    std::auto_ptr<Grid> grid = loadTriangularMeshFromFile(argv[1]);

    // Initialize the spaces

    PiecewiseLinearContinuousScalarSpace<BFT> HplusHalfSpace(*grid);
    PiecewiseConstantScalarSpace<BFT> HminusHalfSpace(*grid);

    HplusHalfSpace.assignDofs();
    HminusHalfSpace.assignDofs();

    // Define some default options.

    AssemblyOptions assemblyOptions;

    // We want to use ACA

    AcaOptions acaOptions; // Default parameters for ACA
    acaOptions.eps = 1e-5;
    assemblyOptions.switchToAca(acaOptions);

    // Define the standard integration factory

    AccuracyOptions accuracyOptions;
    accuracyOptions.doubleRegular.orderIncrement = 1;
    StandardLocalAssemblerFactoryForOperatorsOnSurfaces<BFT, RT>
            factory(accuracyOptions);

    // We need the single layer, double layer, and the identity operator

    Laplace3dSingleLayerPotentialOperator<BFT, RT> slpOp(
                HminusHalfSpace, HplusHalfSpace, HminusHalfSpace);
    Laplace3dDoubleLayerPotentialOperator<BFT, RT> dlpOp(
                HplusHalfSpace, HplusHalfSpace, HminusHalfSpace);
    IdentityOperator<BFT, RT> id(
                HplusHalfSpace, HplusHalfSpace, HminusHalfSpace);

    // Form the right-hand side sum

    LinearOperatorSum<BFT, RT> rhsOp = -0.5 * id + dlpOp;

    // Assemble the operators

    slpOp.assembleWeakForm(factory, assemblyOptions);
    rhsOp.assembleWeakForm(factory, assemblyOptions);

    // We also want a grid function

    MyFunctor myFun;

    GridFunction<BFT, RT> u = gridFunctionFromSurfaceNormalIndependentFunctor(
<<<<<<< HEAD
                HplusHalfSpace, HplusHalfSpace /* is this the right choice? */,
                MyFunctor(), factory, assemblyOptions);
=======
                HplusHalfSpace, myFun, factory, assemblyOptions);
>>>>>>> a226047a

    // Assemble the rhs

    std::cout << "Assemble rhs" << std::endl;

    GridFunction<BFT, RT> rhs = rhsOp * u;

    // Initialize the solver

    std::cout << "Initialize solver" << std::endl;

    // WARNING: The default iterative solver does not support
    // complex-valued operators, hence if you typedef RT to std::complex<...>,
    // you need to use the direct solver.
#ifdef WITH_TRILINOS
    DefaultIterativeSolver<BFT, RT> solver(slpOp, rhs);
    solver.initializeSolver(defaultGmresParameterList(1e-5));
    solver.solve();
    std::cout << solver.getSolverMessage() << std::endl;
#else
    DefaultDirectSolver<BFT, RT> solver(slp, rhs);
    solver.solve();
#endif

    // Extract the solution

    GridFunction<BFT, RT> solFun = solver.getResult();

    // Write out as VTK

    solFun.exportToVtk(VtkWriter::CELL_DATA, "Neumann_data",
                       "calculated_neumann_data_cell");
    solFun.exportToVtk(VtkWriter::VERTEX_DATA, "Neumann_data",
                       "calculated_neumann_data_vertex");

//    // Uncomment the block below if you are solving the problem on a sphere and
//    // you want to compare the numerical and analytical solution.

//    arma::Col<RT> solutionCoefficients = solFun.coefficients();
//    std::cout << solutionCoefficients << std::endl;

//    arma::Col<RT> deviation = solutionCoefficients - static_cast<RT>(-1.);
//    // % in Armadillo -> elementwise multiplication
//    RT stdDev = sqrt(arma::accu(deviation % deviation) /
//                     static_cast<RT>(solutionCoefficients.n_rows));
//    std::cout << "Standard deviation: " << stdDev << std::endl;
}<|MERGE_RESOLUTION|>--- conflicted
+++ resolved
@@ -36,7 +36,6 @@
 #include "assembly/laplace_3d_double_layer_potential_operator.hpp"
 #include "assembly/laplace_3d_single_layer_potential.hpp"
 #include "assembly/laplace_3d_double_layer_potential.hpp"
-#include "assembly/surface_normal_independent_functor.hpp"
 
 #include "common/scalar_traits.hpp"
 
@@ -63,13 +62,18 @@
 typedef double RT; // result type (type used to represent discrete operators)
 typedef double CT; // coordinate type
 
-class MyFunctor : public Bempp::SurfaceNormalIndependentFunctor<RT>
+class MyFunctor
 {
 public:
+    // Type of the function's values (e.g. float or std::complex<double>)
+    typedef RT ValueType;
+    // Type of coordinates (must be the "real part" of ValueType)
+    typedef ScalarTraits<RT>::RealType CoordinateType;
+
     // Number of components of the function's argument
-    int argumentDimension() const {return 3;}
+    int argumentDimension() const { return 3; }
 
-    int resultDimension() const {return 1;}
+    int resultDimension() const { return 1; }
 
     // Evaluate the function at the point "point" and store result in
     // the array "result"
@@ -78,8 +82,6 @@
         result(0) = 1.;
     }
 };
-
-
 
 
 int main(int argc, char* argv[])
@@ -138,15 +140,9 @@
 
     // We also want a grid function
 
-    MyFunctor myFun;
-
     GridFunction<BFT, RT> u = gridFunctionFromSurfaceNormalIndependentFunctor(
-<<<<<<< HEAD
                 HplusHalfSpace, HplusHalfSpace /* is this the right choice? */,
                 MyFunctor(), factory, assemblyOptions);
-=======
-                HplusHalfSpace, myFun, factory, assemblyOptions);
->>>>>>> a226047a
 
     // Assemble the rhs
 
