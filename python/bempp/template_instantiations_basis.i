--- conflicted
+++ resolved
@@ -54,7 +54,6 @@
 
 %enddef // BEMPP_PYTHON_EXTEND_CLASS_TEMPLATED_ON_BASIS
 
-<<<<<<< HEAD
 %define BEMPP_PYTHON_EXTEND_INTERFACE_CLASS_TEMPLATED_ON_BASIS(CLASS)
 
 %extend CLASS<float>
@@ -96,53 +95,34 @@
 %enddef // BEMPP_PYTHON_EXTEND_INTERFACE_CLASS_TEMPLATED_ON_BASIS
 
 %define BEMPP_PYTHON_EXTEND_CONCRETE_CLASS_TEMPLATED_ON_BASIS(CLASS)
-=======
-%define BEMPP_PYTHON_EXTEND_CLASS_TEMPLATED_ON_VALUE(CLASS)
->>>>>>> c533272f
 
 %extend CLASS<float>
 {
     %pythonappend CLASS
-<<<<<<< HEAD
     %{
         self._initTypes()
-=======
-    %{ 
-        self._valueType = "float32"
->>>>>>> c533272f
     %}
 }
 
 %extend CLASS<double>
 {
     %pythonappend CLASS
-<<<<<<< HEAD
     %{
         self._initTypes()
-=======
-    %{ 
-        self._valueType = "float64"
->>>>>>> c533272f
     %}
 }
 
 %extend CLASS<std::complex<float> >
 {
     %pythonappend CLASS
-<<<<<<< HEAD
     %{
         self._initTypes()
-=======
-    %{ 
-        self._valueType = "complex64"
->>>>>>> c533272f
     %}
 }
 
 %extend CLASS<std::complex<double> >
 {
     %pythonappend CLASS
-<<<<<<< HEAD
     %{
         self._initTypes()
     %}
@@ -150,17 +130,6 @@
 
 %enddef // BEMPP_PYTHON_EXTEND_CONCRETE_CLASS_TEMPLATED_ON_BASIS
 
-// deprecated
-=======
-    %{ 
-        self._valueType = "complex128"
-    %}
-}
-
-%enddef // BEMPP_PYTHON_EXTEND_CLASS_TEMPLATED_ON_VALUE
-
-
->>>>>>> c533272f
 %define BEMPP_PYTHON_DECLARE_CLASS_TEMPLATED_ON_BASIS(CLASS)
 BEMPP_PYTHON_FORWARD_DECLARE_CLASS_TEMPLATED_ON_BASIS(CLASS);
 BEMPP_PYTHON_EXTEND_CLASS_TEMPLATED_ON_BASIS(CLASS);
