// Copyright (C) 2011-2012 by the Fiber Authors
//
// Permission is hereby granted, free of charge, to any person obtaining a copy
// of this software and associated documentation files (the "Software"), to deal
// in the Software without restriction, including without limitation the rights
// to use, copy, modify, merge, publish, distribute, sublicense, and/or sell
// copies of the Software, and to permit persons to whom the Software is
// furnished to do so, subject to the following conditions:
//
// The above copyright notice and this permission notice shall be included in
// all copies or substantial portions of the Software.
//
// THE SOFTWARE IS PROVIDED "AS IS", WITHOUT WARRANTY OF ANY KIND, EXPRESS OR
// IMPLIED, INCLUDING BUT NOT LIMITED TO THE WARRANTIES OF MERCHANTABILITY,
// FITNESS FOR A PARTICULAR PURPOSE AND NONINFRINGEMENT. IN NO EVENT SHALL THE
// AUTHORS OR COPYRIGHT HOLDERS BE LIABLE FOR ANY CLAIM, DAMAGES OR OTHER
// LIABILITY, WHETHER IN AN ACTION OF CONTRACT, TORT OR OTHERWISE, ARISING FROM,
// OUT OF OR IN CONNECTION WITH THE SOFTWARE OR THE USE OR OTHER DEALINGS IN
// THE SOFTWARE.

#ifndef fiber_standard_local_assembler_factory_for_operators_on_surfaces_hpp
#define fiber_standard_local_assembler_factory_for_operators_on_surfaces_hpp

#include "local_assembler_factory.hpp"

#include "accuracy_options.hpp"
#include "opencl_options.hpp"
#include "standard_local_assembler_for_identity_operator_on_surface.hpp"
#include "standard_local_assembler_for_integral_operators_on_surfaces.hpp"
#include "standard_local_assembler_for_grid_functions_on_surfaces.hpp"
#include "standard_evaluator_for_integral_operators.hpp"

#include <stdexcept>

namespace Fiber
{

template <typename BasisFunctionType, typename ResultType,
typename GeometryFactory, typename Enable>
class StandardLocalAssemblerFactoryForOperatorsOnSurfacesBase :
        public LocalAssemblerFactory<BasisFunctionType, ResultType,
        GeometryFactory, Enable>
{   
public:
    typedef LocalAssemblerFactory<BasisFunctionType, ResultType,
    GeometryFactory, Enable> Base;
    typedef typename Base::CoordinateType CoordinateType;

    /** \brief Construct a local assembler factory with default accuracy settings. */
    StandardLocalAssemblerFactoryForOperatorsOnSurfacesBase() {
    }

    /** \brief Construct a local assembler factory with specified accuracy settings. */
    explicit StandardLocalAssemblerFactoryForOperatorsOnSurfacesBase(
            const AccuracyOptions& accuracyOptions) :
        m_accuracyOptions(accuracyOptions) {
    }

public:
    virtual std::auto_ptr<LocalAssemblerForOperators<ResultType> >
    makeAssemblerForIdentityOperators(
            const GeometryFactory& geometryFactory,
            const RawGridGeometry<CoordinateType>& rawGeometry,
            const std::vector<const Basis<BasisFunctionType>*>& testBases,
            const std::vector<const Basis<BasisFunctionType>*>& trialBases,
            const Expression<CoordinateType>& testExpression,
            const Expression<CoordinateType>& trialExpression,
            const OpenClHandler& openClHandler) const {
        typedef StandardLocalAssemblerForIdentityOperatorOnSurface<
                BasisFunctionType, ResultType, GeometryFactory>
                LocalAssemblerForIdentityOperator_;
        return std::auto_ptr<LocalAssemblerForOperators<ResultType> >(
                    new LocalAssemblerForIdentityOperator_(
                        geometryFactory, rawGeometry,
                        testBases, trialBases,
                        testExpression, trialExpression,
                        openClHandler));
    }

private:
    virtual std::auto_ptr<LocalAssemblerForOperators<ResultType> >
    makeAssemblerForIntegralOperatorsImplRealKernel(
            const GeometryFactory& geometryFactory,
            const RawGridGeometry<CoordinateType>& rawGeometry,
            const std::vector<const Basis<BasisFunctionType>*>& testBases,
            const std::vector<const Basis<BasisFunctionType>*>& trialBases,
            const Expression<CoordinateType>& testExpression,
            const Kernel<CoordinateType>& kernel,
            const Expression<CoordinateType>& trialExpression,
<<<<<<< HEAD
            const OpenClHandler<CoordinateType, int>& openClHandler,
            const ParallelisationOptions& parallelisationOptions,
=======
            const OpenClHandler& openClHandler,
>>>>>>> ea729bcd
            bool cacheSingularIntegrals) const {
        typedef CoordinateType KernelType;
        typedef StandardLocalAssemblerForIntegralOperatorsOnSurfaces<
            BasisFunctionType, KernelType, ResultType, GeometryFactory>
            LocalAssemblerForIntegralOperators_;
        return std::auto_ptr<LocalAssemblerForOperators<ResultType> >(
                    new LocalAssemblerForIntegralOperators_(
                        geometryFactory, rawGeometry,
                        testBases, trialBases,
                        testExpression, kernel, trialExpression,
                        openClHandler, parallelisationOptions,
                        cacheSingularIntegrals,
                        this->accuracyOptions()));
    }

    virtual std::auto_ptr<LocalAssemblerForGridFunctions<ResultType> >
    makeAssemblerForGridFunctionsImplRealUserFunction(
            const GeometryFactory& geometryFactory,
            const RawGridGeometry<CoordinateType>& rawGeometry,
            const std::vector<const Basis<BasisFunctionType>*>& testBases,
            const Expression<CoordinateType>& testExpression,
            const Function<CoordinateType>& function,
            const OpenClHandler& openClHandler) const {
        typedef CoordinateType UserFunctionType;
        typedef StandardLocalAssemblerForGridFunctionsOnSurfaces<
            BasisFunctionType, UserFunctionType, ResultType, GeometryFactory>
            LocalAssemblerForGridFunctions_;
        return std::auto_ptr<LocalAssemblerForGridFunctions<ResultType> >(
                    new LocalAssemblerForGridFunctions_(
                        geometryFactory, rawGeometry,
                        testBases,
                        testExpression, function,
                        openClHandler));
    }

    virtual std::auto_ptr<EvaluatorForIntegralOperators<ResultType> >
    makeEvaluatorForIntegralOperatorsImplRealKernel(
            const GeometryFactory& geometryFactory,
            const RawGridGeometry<CoordinateType>& rawGeometry,
            const std::vector<const Basis<BasisFunctionType>*>& trialBases,
            const Kernel<CoordinateType>& kernel,
            const Expression<CoordinateType>& trialExpression,
            const std::vector<std::vector<ResultType> >& argumentLocalCoefficients,
            const OpenClHandler& openClHandler) const {
        typedef CoordinateType KernelType;
        typedef StandardEvaluatorForIntegralOperators<
            BasisFunctionType, KernelType, ResultType, GeometryFactory>
            EvaluatorForIntegralOperators_;
        return std::auto_ptr<EvaluatorForIntegralOperators<ResultType> >(
                    new EvaluatorForIntegralOperators_(
                        geometryFactory, rawGeometry,
                        trialBases,
                        kernel, trialExpression, argumentLocalCoefficients,
                        openClHandler,
                        this->accuracyOptions().singleRegular));
    }

public:
    const AccuracyOptions& accuracyOptions() const {
        return m_accuracyOptions;
    }

private:
    AccuracyOptions m_accuracyOptions;
};

// Complex ResultType
template <typename BasisFunctionType, typename ResultType,
typename GeometryFactory, typename Enable = void>
class StandardLocalAssemblerFactoryForOperatorsOnSurfaces :
        public StandardLocalAssemblerFactoryForOperatorsOnSurfacesBase<
        BasisFunctionType, ResultType, GeometryFactory, Enable>
{
    typedef StandardLocalAssemblerFactoryForOperatorsOnSurfacesBase<
    BasisFunctionType, ResultType, GeometryFactory, Enable> Base;
public:
    typedef typename Base::CoordinateType CoordinateType;

    /** \brief Construct a local assembler factory with default accuracy settings. */
    StandardLocalAssemblerFactoryForOperatorsOnSurfaces() : Base() {
    }

    /** \brief Construct a local assembler factory with specified accuracy settings. */
    explicit StandardLocalAssemblerFactoryForOperatorsOnSurfaces(
            const AccuracyOptions& accuracyOptions) :
        Base(accuracyOptions) {
    }

private:
    virtual std::auto_ptr<LocalAssemblerForOperators<ResultType> >
    makeAssemblerForIntegralOperatorsImplComplexKernel(
            const GeometryFactory& geometryFactory,
            const RawGridGeometry<CoordinateType>& rawGeometry,
            const std::vector<const Basis<BasisFunctionType>*>& testBases,
            const std::vector<const Basis<BasisFunctionType>*>& trialBases,
            const Expression<CoordinateType>& testExpression,
            const Kernel<ResultType>& kernel,
            const Expression<CoordinateType>& trialExpression,
<<<<<<< HEAD
            const OpenClHandler<CoordinateType, int>& openClHandler,
            const ParallelisationOptions& parallelisationOptions,
=======
            const OpenClHandler& openClHandler,
>>>>>>> ea729bcd
            bool cacheSingularIntegrals) const {
        typedef ResultType KernelType;
        typedef StandardLocalAssemblerForIntegralOperatorsOnSurfaces<
            BasisFunctionType, KernelType, ResultType, GeometryFactory>
            LocalAssemblerForIntegralOperators_;
        return std::auto_ptr<LocalAssemblerForOperators<ResultType> >(
                    new LocalAssemblerForIntegralOperators_(
                        geometryFactory, rawGeometry,
                        testBases, trialBases,
                        testExpression, kernel, trialExpression,
                        openClHandler, parallelisationOptions,
                        cacheSingularIntegrals,
                        this->accuracyOptions()));
    }

    virtual std::auto_ptr<LocalAssemblerForGridFunctions<ResultType> >
    makeAssemblerForGridFunctionsImplComplexUserFunction(
            const GeometryFactory& geometryFactory,
            const RawGridGeometry<CoordinateType>& rawGeometry,
            const std::vector<const Basis<BasisFunctionType>*>& testBases,
            const Expression<CoordinateType>& testExpression,
            const Function<ResultType>& function,
            const OpenClHandler& openClHandler) const {
        typedef ResultType UserFunctionType;
        typedef StandardLocalAssemblerForGridFunctionsOnSurfaces<
            BasisFunctionType, UserFunctionType, ResultType, GeometryFactory>
            LocalAssemblerForGridFunctions_;
        return std::auto_ptr<LocalAssemblerForGridFunctions<ResultType> >(
                    new LocalAssemblerForGridFunctions_(
                        geometryFactory, rawGeometry,
                        testBases,
                        testExpression, function,
                        openClHandler));
    }

    virtual std::auto_ptr<EvaluatorForIntegralOperators<ResultType> >
    makeEvaluatorForIntegralOperatorsImplComplexKernel(
            const GeometryFactory& geometryFactory,
            const RawGridGeometry<CoordinateType>& rawGeometry,
            const std::vector<const Basis<BasisFunctionType>*>& trialBases,
            const Kernel<ResultType>& kernel,
            const Expression<CoordinateType>& trialExpression,
            const std::vector<std::vector<ResultType> >& argumentLocalCoefficients,
            const OpenClHandler& openClHandler) const {
        typedef ResultType KernelType;
        typedef StandardEvaluatorForIntegralOperators<
            BasisFunctionType, KernelType, ResultType, GeometryFactory>
            EvaluatorForIntegralOperators_;
        return std::auto_ptr<EvaluatorForIntegralOperators<ResultType> >(
                    new EvaluatorForIntegralOperators_(
                        geometryFactory, rawGeometry,
                        trialBases,
                        kernel, trialExpression, argumentLocalCoefficients,
                        openClHandler,
                        this->accuracyOptions().singleRegular));
    }
};

// RealResultType
template <typename BasisFunctionType, typename ResultType, typename GeometryFactory>
class StandardLocalAssemblerFactoryForOperatorsOnSurfaces<
    BasisFunctionType, ResultType, GeometryFactory,
    typename boost::enable_if<boost::is_same<ResultType, typename ScalarTraits<ResultType>::RealType> >::type> :
        public StandardLocalAssemblerFactoryForOperatorsOnSurfacesBase<
            BasisFunctionType, ResultType, GeometryFactory,
            typename boost::enable_if<boost::is_same<ResultType, typename ScalarTraits<ResultType>::RealType> >::type>
{
    typedef typename boost::enable_if<boost::is_same<ResultType, typename ScalarTraits<ResultType>::RealType> >::type Enable;
    typedef StandardLocalAssemblerFactoryForOperatorsOnSurfacesBase<
    BasisFunctionType, ResultType, GeometryFactory, Enable> Base;
public:
    typedef typename Base::CoordinateType CoordinateType;

    /** \brief Construct a local assembler factory with default accuracy settings. */
    StandardLocalAssemblerFactoryForOperatorsOnSurfaces() : Base() {
    }

    /** \brief Construct a local assembler factory with specified accuracy settings. */
    explicit StandardLocalAssemblerFactoryForOperatorsOnSurfaces(
            const AccuracyOptions& accuracyOptions) :
        Base(accuracyOptions) {
    }
};

} // namespace Fiber

#endif<|MERGE_RESOLUTION|>--- conflicted
+++ resolved
@@ -87,12 +87,8 @@
             const Expression<CoordinateType>& testExpression,
             const Kernel<CoordinateType>& kernel,
             const Expression<CoordinateType>& trialExpression,
-<<<<<<< HEAD
-            const OpenClHandler<CoordinateType, int>& openClHandler,
+            const OpenClHandler& openClHandler,
             const ParallelisationOptions& parallelisationOptions,
-=======
-            const OpenClHandler& openClHandler,
->>>>>>> ea729bcd
             bool cacheSingularIntegrals) const {
         typedef CoordinateType KernelType;
         typedef StandardLocalAssemblerForIntegralOperatorsOnSurfaces<
@@ -191,12 +187,8 @@
             const Expression<CoordinateType>& testExpression,
             const Kernel<ResultType>& kernel,
             const Expression<CoordinateType>& trialExpression,
-<<<<<<< HEAD
-            const OpenClHandler<CoordinateType, int>& openClHandler,
+            const OpenClHandler& openClHandler,
             const ParallelisationOptions& parallelisationOptions,
-=======
-            const OpenClHandler& openClHandler,
->>>>>>> ea729bcd
             bool cacheSingularIntegrals) const {
         typedef ResultType KernelType;
         typedef StandardLocalAssemblerForIntegralOperatorsOnSurfaces<
