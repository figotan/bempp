// Copyright (C) 2011-2012 by the BEM++ Authors
//
// Permission is hereby granted, free of charge, to any person obtaining a copy
// of this software and associated documentation files (the "Software"), to deal
// in the Software without restriction, including without limitation the rights
// to use, copy, modify, merge, publish, distribute, sublicense, and/or sell
// copies of the Software, and to permit persons to whom the Software is
// furnished to do so, subject to the following conditions:
//
// The above copyright notice and this permission notice shall be included in
// all copies or substantial portions of the Software.
//
// THE SOFTWARE IS PROVIDED "AS IS", WITHOUT WARRANTY OF ANY KIND, EXPRESS OR
// IMPLIED, INCLUDING BUT NOT LIMITED TO THE WARRANTIES OF MERCHANTABILITY,
// FITNESS FOR A PARTICULAR PURPOSE AND NONINFRINGEMENT. IN NO EVENT SHALL THE
// AUTHORS OR COPYRIGHT HOLDERS BE LIABLE FOR ANY CLAIM, DAMAGES OR OTHER
// LIABILITY, WHETHER IN AN ACTION OF CONTRACT, TORT OR OTHERWISE, ARISING FROM,
// OUT OF OR IN CONNECTION WITH THE SOFTWARE OR THE USE OR OTHER DEALINGS IN
// THE SOFTWARE.

#ifndef bempp_default_iterative_solver_hpp
#define bempp_default_iterative_solver_hpp

#include "../common/common.hpp"

#include "config_trilinos.hpp"

#ifdef WITH_TRILINOS

#include "solver.hpp"

#include "belos_solver_wrapper_fwd.hpp"
#include "../common/armadillo_fwd.hpp"
<<<<<<< HEAD
#include "../common/shared_ptr.hpp"
=======
#include "../common/scalar_traits.hpp"

#include <boost/scoped_ptr.hpp>

namespace Thyra
{
template <typename ValueType> class PreconditionerBase;
template <typename ValueType> class SolveStatus;
}
>>>>>>> ba369314

namespace Bempp
{

template <typename BasisFunctionType, typename ResultType> class BoundaryOperator;

template <typename BasisFunctionType, typename ResultType>
class DefaultIterativeSolver : public Solver<BasisFunctionType, ResultType>
{
public:
    typedef typename ScalarTraits<ResultType>::RealType MagnitudeType;

<<<<<<< HEAD
    DefaultIterativeSolver(const BoundaryOperator<BasisFunctionType, ResultType>& boundaryOp,
                           const GridFunction<BasisFunctionType, ResultType>& rhsGridFun);
=======
    enum ConvergenceTestMode {
        TEST_CONVERGENCE_IN_DUAL_TO_RANGE,
        TEST_CONVERGENCE_IN_RANGE
    };

    DefaultIterativeSolver(
            const BoundaryOperator<BasisFunctionType, ResultType>& linOp,
            const GridFunction<BasisFunctionType, ResultType>& rhsGridFun,
            ConvergenceTestMode mode = TEST_CONVERGENCE_IN_DUAL_TO_RANGE);
    virtual ~DefaultIterativeSolver();
>>>>>>> ba369314

    void setPreconditioner(
            const Teuchos::RCP<const Thyra::PreconditionerBase<ResultType> >& preconditioner);
    void initializeSolver(const Teuchos::RCP<Teuchos::ParameterList>& paramList);

    virtual void solve();

    virtual GridFunction<BasisFunctionType, ResultType> getResult() const;
    virtual typename Solver<BasisFunctionType, ResultType>::EStatus getStatus() const;
    MagnitudeType getSolveTolerance() const;
    std::string getSolverMessage() const;
    Thyra::SolveStatus<MagnitudeType> getThyraSolveStatus() const;

private:
<<<<<<< HEAD
    shared_ptr<const Context<BasisFunctionType, ResultType> > m_context;
    BelosSolverWrapper<ResultType> m_belosSolverWrapper;
    shared_ptr<const Space<BasisFunctionType> > m_space;
=======
    boost::scoped_ptr<BelosSolverWrapper<ResultType> > m_belosSolverWrapper;
    const Space<BasisFunctionType>& m_space;
>>>>>>> ba369314
    Teuchos::RCP<Thyra::MultiVectorBase<ResultType> > m_rhs;
    ConvergenceTestMode m_convergenceTestMode;

    // as long as a GridFunction is initialised with an Armadillo array
    // rather than a Vector, this is the right format for solution storage
    arma::Col<ResultType> m_sol;
    Thyra::SolveStatus<MagnitudeType> m_status;
};

} // namespace Bempp

#endif // WITH_TRILINOS

#endif<|MERGE_RESOLUTION|>--- conflicted
+++ resolved
@@ -31,10 +31,8 @@
 
 #include "belos_solver_wrapper_fwd.hpp"
 #include "../common/armadillo_fwd.hpp"
-<<<<<<< HEAD
+#include "../common/scalar_traits.hpp"
 #include "../common/shared_ptr.hpp"
-=======
-#include "../common/scalar_traits.hpp"
 
 #include <boost/scoped_ptr.hpp>
 
@@ -43,7 +41,6 @@
 template <typename ValueType> class PreconditionerBase;
 template <typename ValueType> class SolveStatus;
 }
->>>>>>> ba369314
 
 namespace Bempp
 {
@@ -56,21 +53,16 @@
 public:
     typedef typename ScalarTraits<ResultType>::RealType MagnitudeType;
 
-<<<<<<< HEAD
-    DefaultIterativeSolver(const BoundaryOperator<BasisFunctionType, ResultType>& boundaryOp,
-                           const GridFunction<BasisFunctionType, ResultType>& rhsGridFun);
-=======
     enum ConvergenceTestMode {
         TEST_CONVERGENCE_IN_DUAL_TO_RANGE,
         TEST_CONVERGENCE_IN_RANGE
     };
 
     DefaultIterativeSolver(
-            const BoundaryOperator<BasisFunctionType, ResultType>& linOp,
+            const BoundaryOperator<BasisFunctionType, ResultType>& boundaryOp,
             const GridFunction<BasisFunctionType, ResultType>& rhsGridFun,
             ConvergenceTestMode mode = TEST_CONVERGENCE_IN_DUAL_TO_RANGE);
     virtual ~DefaultIterativeSolver();
->>>>>>> ba369314
 
     void setPreconditioner(
             const Teuchos::RCP<const Thyra::PreconditionerBase<ResultType> >& preconditioner);
@@ -85,14 +77,9 @@
     Thyra::SolveStatus<MagnitudeType> getThyraSolveStatus() const;
 
 private:
-<<<<<<< HEAD
     shared_ptr<const Context<BasisFunctionType, ResultType> > m_context;
-    BelosSolverWrapper<ResultType> m_belosSolverWrapper;
+    boost::scoped_ptr<BelosSolverWrapper<ResultType> > m_belosSolverWrapper;
     shared_ptr<const Space<BasisFunctionType> > m_space;
-=======
-    boost::scoped_ptr<BelosSolverWrapper<ResultType> > m_belosSolverWrapper;
-    const Space<BasisFunctionType>& m_space;
->>>>>>> ba369314
     Teuchos::RCP<Thyra::MultiVectorBase<ResultType> > m_rhs;
     ConvergenceTestMode m_convergenceTestMode;
 
