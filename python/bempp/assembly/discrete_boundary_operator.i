--- conflicted
+++ resolved
@@ -181,12 +181,8 @@
         const int matCols = mat_in.n_cols;
         const int matRows = mat_in.n_rows;
         mat_out.zeros(opCols,matCols);
-<<<<<<< HEAD
-        if (opRows!=matRows) throw std::runtime_error("__matrixHMultImpl(op,mat_in,mat_out: Wrong dimensions.");
-=======
         if (opRows!=matRows)
             throw std::invalid_argument("__matrixHMultImpl(): Wrong dimensions.");
->>>>>>> 109c8e4e
         for (int i=0;i<matCols;i++){
             arma::Col< ValueType > tmp1 = mat_in.unsafe_col(i);
             arma::Col< ValueType > tmp2 = mat_out.unsafe_col(i);
@@ -239,9 +235,6 @@
                 raise ValueError("Discrete boundary operators do not support "
                                  "multiplication with this type.")
 
-<<<<<<< HEAD
-        def matvec(self,other):
-=======
         def matvec(self, other):
             """
             Multiply this operator with 'other' and return the result.
@@ -250,7 +243,6 @@
                - other (1D or 2D ndarray)
                     Vector or matrix that should be multiplied with this operator.
             """
->>>>>>> 109c8e4e
             sn = len(other.shape)
             if sn == 1:
                data = other.reshape(other.shape[0],1)
@@ -261,10 +253,6 @@
                return res.reshape(self.rowCount())
             else:
                return res
-<<<<<<< HEAD
-			
-        def rmatvec(self,other):
-=======
 
         def rmatvec(self, other):
             """
@@ -276,7 +264,6 @@
                     Vector or matrix that should be multiplied with the
                     conjugate transpose of this operator.
             """
->>>>>>> 109c8e4e
             sn = len(other.shape)
             if sn == 1:
                data = other.reshape(other.shape[0],1)
@@ -288,15 +275,6 @@
             else:
                return res
 
-<<<<<<< HEAD
-        def matmat(self,other):
-            return self.__matrixMultImpl(self,other)
-	            
-
-        @property
-        def shape(self):
-            return (self.rowCount(),self.columnCount())
-=======
         def matmat(self, other):
             """
             Multiply this operator with the matrix 'other' and return the result.
@@ -316,7 +294,6 @@
         def dtype(self):
             import numpy
             return numpy.dtype(self.valueType())
->>>>>>> 109c8e4e
     }
 
 
