--- conflicted
+++ resolved
@@ -188,13 +188,8 @@
         // Evaluate the full local weak form for each pair of test and trial
         // elements and then select the entries that we need.
 
-<<<<<<< HEAD
         Fiber::_2dArray<arma::Mat<ResultType> > localResult;
-        for (int nTerm = 0; nTerm < m_assemblers.size(); ++nTerm)
-=======
-        Fiber::Array2d<arma::Mat<ResultType> > localResult;
         for (size_t nTerm = 0; nTerm < m_assemblers.size(); ++nTerm)
->>>>>>> 87ba9638
         {
             m_assemblers[nTerm]->evaluateLocalWeakForms(
                         testElementIndices, trialElementIndices, localResult);
