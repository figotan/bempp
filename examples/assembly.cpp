--- conflicted
+++ resolved
@@ -46,26 +46,6 @@
 using std::cout;
 using std::endl;
 
-<<<<<<< HEAD
-enum MeshVariant
-{
-    TWO_DISJOINT_TRIANGLES,
-    TWO_TRIANGLES_SHARING_VERTEX_0,
-    TWO_TRIANGLES_SHARING_VERTICES_2_AND_0,
-    TWO_TRIANGLES_SHARING_VERTICES_1_AND_0,
-    TWO_TRIANGLES_SHARING_EDGES_0_AND_0,
-    TWO_TRIANGLES_SHARING_EDGES_1_AND_0,
-    SIMPLE_MESH_9,
-    CUBE_12,
-    CUBE_12_REORIENTED, // all elements oriented so that normals point outwards
-    CUBE_384,
-    CUBE_6144,
-    CUBE_24576,
-    CUBE_56736
-};
-
-=======
->>>>>>> 21f7a65e
 enum OperatorVariant
 {
     SINGLE_LAYER_POTENTIAL,
@@ -90,336 +70,141 @@
   */
 int main()
 {
-<<<<<<< HEAD
-    const MeshVariant meshVariant = CUBE_12_REORIENTED;
-    const OperatorVariant opVariant = DOUBLE_LAYER_POTENTIAL;
-
-    const char TWO_DISJOINT_TRIANGLES_FNAME[] = "two_disjoint_triangles.msh";
-    const char TWO_TRIANGLES_SHARING_VERTEX_0_FNAME[] = "two_triangles_sharing_vertex_0.msh";
-    const char TWO_TRIANGLES_SHARING_VERTICES_2_AND_0_FNAME[] = "two_triangles_sharing_vertices_2_and_0.msh";
-    const char TWO_TRIANGLES_SHARING_VERTICES_1_AND_0_FNAME[] = "two_triangles_sharing_vertices_1_and_0.msh";
-    const char TWO_TRIANGLES_SHARING_EDGES_0_AND_0_FNAME[] = "two_triangles_sharing_edges_0_and_0.msh";
-    const char TWO_TRIANGLES_SHARING_EDGES_1_AND_0_FNAME[] = "two_triangles_sharing_edges_1_and_0.msh";
-    const char SIMPLE_MESH_9_FNAME[] = "simple_mesh_9_elements.msh";
-    const char CUBE_12_FNAME[] = "cube-12.msh";
-    const char CUBE_12_REORIENTED_FNAME[] = "cube-12-reoriented.msh";
-    const char CUBE_384_FNAME[] = "cube-384.msh";
-    const char CUBE_6144_FNAME[] = "cube-6144.msh";
-    const char CUBE_24576_FNAME[] = "cube-24576.msh";
-    const char CUBE_56736_FNAME[] = "cube-56736.msh";
-
-    const char* MESH_FNAME = 0;
-    switch (meshVariant) {
-    case TWO_DISJOINT_TRIANGLES:
-        MESH_FNAME = TWO_DISJOINT_TRIANGLES_FNAME; break;
-    case TWO_TRIANGLES_SHARING_VERTEX_0:
-        MESH_FNAME = TWO_TRIANGLES_SHARING_VERTEX_0_FNAME; break;
-    case TWO_TRIANGLES_SHARING_VERTICES_2_AND_0:
-        MESH_FNAME = TWO_TRIANGLES_SHARING_VERTICES_2_AND_0_FNAME; break;
-    case TWO_TRIANGLES_SHARING_VERTICES_1_AND_0:
-        MESH_FNAME = TWO_TRIANGLES_SHARING_VERTICES_1_AND_0_FNAME; break;
-    case TWO_TRIANGLES_SHARING_EDGES_0_AND_0:
-        MESH_FNAME = TWO_TRIANGLES_SHARING_EDGES_0_AND_0_FNAME; break;
-    case TWO_TRIANGLES_SHARING_EDGES_1_AND_0:
-        MESH_FNAME = TWO_TRIANGLES_SHARING_EDGES_1_AND_0_FNAME; break;
-    case SIMPLE_MESH_9:
-        MESH_FNAME = SIMPLE_MESH_9_FNAME; break;
-    case CUBE_12:
-        MESH_FNAME = CUBE_12_FNAME; break;
-    case CUBE_12_REORIENTED:
-        MESH_FNAME = CUBE_12_REORIENTED_FNAME; break;
-    case CUBE_384:
-        MESH_FNAME = CUBE_384_FNAME; break;
-    case CUBE_6144:
-        MESH_FNAME = CUBE_6144_FNAME; break;
-    case CUBE_24576:
-        MESH_FNAME = CUBE_24576_FNAME; break;
-    case CUBE_56736:
-        MESH_FNAME = CUBE_56736_FNAME; break;
-    default:
-        throw std::runtime_error("Invalid mesh name");
+    try {
+        const MeshVariant meshVariant = CUBE_12_REORIENTED;
+        const OperatorVariant opVariant = DOUBLE_LAYER_POTENTIAL;
+
+        std::auto_ptr<Grid> grid = loadmesh(meshVariant);
+        meshdetails(grid.get());
+
+        PiecewiseLinearContinuousScalarSpace<double> space(*grid);
+        space.assignDofs();
+
+        AssemblyOptions assemblyOptions;
+        assemblyOptions.switchToDense();
+
+        AcaOptions acaOptions;
+        acaOptions.eps = 1e-4;
+        acaOptions.maximumRank = 10000;
+        acaOptions.minimumBlockSize = 2;
+        acaOptions.eta = 0.8;
+        acaOptions.recompress = true;
+        // assemblyOptions.switchToAca(acaOptions);
+
+        // assemblyOptions.switchToSparse();
+
+        assemblyOptions.switchToTbbAndOpenMp();
+        assemblyOptions.setSingularIntegralCaching(AssemblyOptions::YES);
+
+        // Fiber::OpenClOptions openClOptions;
+        // assemblyOptions.switchToOpenCl(openClOptions);
+
+        Fiber::AccuracyOptions accuracyOptions; // default
+        Fiber::StandardLocalAssemblerFactoryForOperatorsOnSurfaces<double, GeometryFactory>
+                factory(accuracyOptions);
+
+        typedef std::auto_ptr<LinearOperator<double> > LinearOperatorPtr;
+        LinearOperatorPtr op;
+        switch (opVariant)
+        {
+        case SINGLE_LAYER_POTENTIAL:
+            op = LinearOperatorPtr(new SingleLayerPotential3D<double>); break;
+        case DOUBLE_LAYER_POTENTIAL:
+            op = LinearOperatorPtr(new DoubleLayerPotential3D<double>); break;
+        case ADJOINT_DOUBLE_LAYER_POTENTIAL:
+            op = LinearOperatorPtr(new AdjointDoubleLayerPotential3D<double>); break;
+        case HYPERSINGULAR_OPERATOR:
+            op = LinearOperatorPtr(new HypersingularOperator3D<double>); break;
+        case IDENTITY:
+            op = LinearOperatorPtr(new IdentityOperator<double>); break;
+        default:
+            throw std::runtime_error("Invalid operator");
+        }
+
+        std::auto_ptr<DiscreteScalarValuedLinearOperator<double> > result =
+                op->assembleWeakForm(space, space, factory, assemblyOptions);
+
+        arma::Mat<double> resultMatrix = result->asMatrix();
+        std::cout << "\nGenerated matrix:\n" << resultMatrix << std::endl;
+
+        if (opVariant == SINGLE_LAYER_POTENTIAL)
+        {
+            if (meshVariant == TWO_DISJOINT_TRIANGLES)
+            {
+                // disjoint elements
+                assert(approxEqual(resultMatrix(0, 3), 0.0101397));
+                assert(approxEqual(resultMatrix(0, 4), 0.00852427));
+                assert(approxEqual(resultMatrix(1, 3), 0.0127044));
+                // TODO: calculate with reasonable accuracy the result for coincident triangles
+                // and make a test
+            }
+            else if (meshVariant == TWO_TRIANGLES_SHARING_VERTEX_0)
+            {
+                // elements sharing vertex
+                assert(approxEqual(resultMatrix(1, 3), 0.0109119));
+                assert(approxEqual(resultMatrix(2, 4), 0.0123149));
+            }
+            else if (meshVariant == TWO_TRIANGLES_SHARING_VERTICES_2_AND_0)
+            {
+                // elements sharing vertex
+                assert(approxEqual(resultMatrix(0, 3), 0.0109119));
+                assert(approxEqual(resultMatrix(1, 4), 0.0123149));
+            }
+            else if (meshVariant == TWO_TRIANGLES_SHARING_VERTICES_1_AND_0)
+            {
+                // elements sharing vertex
+                assert(approxEqual(resultMatrix(0, 3), 0.0109119));
+                assert(approxEqual(resultMatrix(2, 4), 0.0123149));
+            }
+            else if (meshVariant == TWO_TRIANGLES_SHARING_EDGES_0_AND_0)
+            {
+                // elements sharing edge
+                assert(approxEqual(resultMatrix(2, 3), 0.00861375));
+            }
+            else if (meshVariant == TWO_TRIANGLES_SHARING_EDGES_1_AND_0)
+            {
+                // elements sharing edge
+                assert(approxEqual(resultMatrix(0, 3), 0.00861375));
+            }
+        }
+        else if (opVariant == HYPERSINGULAR_OPERATOR)
+        {
+            if (meshVariant == TWO_DISJOINT_TRIANGLES)
+            {
+                // disjoint elements
+                assert(approxEqual(resultMatrix(0, 3), 0.0912808 * 7. / 18.));
+                assert(approxEqual(resultMatrix(0, 4), 0.0912808 / 9.));
+                assert(approxEqual(resultMatrix(0, 5), 0.0912808 / -2.));
+                assert(approxEqual(resultMatrix(1, 4), 0.0912808 / -9.));
+                assert(approxZero(resultMatrix(1, 5)));
+            }
+        }
+        else if (opVariant == IDENTITY)
+        {
+            if (meshVariant == TWO_DISJOINT_TRIANGLES)
+            {
+                // disjoint elements
+                assert(approxEqual(resultMatrix(0, 0), 0.25));
+                assert(approxEqual(resultMatrix(0, 1), 0.125));
+                assert(approxEqual(resultMatrix(0, 2), 0.125));
+                assert(approxEqual(resultMatrix(4, 4), 0.5));
+                assert(approxEqual(resultMatrix(4, 5), 0.25));
+            }
+            else if (meshVariant == TWO_TRIANGLES_SHARING_VERTEX_0)
+            {
+                // elements sharing vertex
+                assert(approxEqual(resultMatrix(0, 0), 0.75));
+                assert(approxEqual(resultMatrix(0, 1), 0.125));
+                assert(approxEqual(resultMatrix(0, 2), 0.125));
+                assert(approxEqual(resultMatrix(0, 3), 0.25));
+                assert(approxEqual(resultMatrix(0, 4), 0.25));
+            }
+        }
     }
-
-    // Import the grid
-    GridParameters params;
-    params.topology = GridParameters::TRIANGULAR;
-
-    std::auto_ptr<Grid> grid(GridFactory::importGmshGrid(params, std::string(MESH_FNAME),
-                             true, // verbose
-                             false)); // insertBoundarySegments
-
-    std::cout << "Elements:\n";
-    std::auto_ptr<GridView> view = grid->leafView();
-    const Mapper& elementMapper = view->elementMapper();
-    std::auto_ptr<EntityIterator<0> > it = view->entityIterator<0>();
-    while (!it->finished())
-    {
-        const Entity<0>& entity = it->entity();
-        arma::Mat<double> corners;
-        entity.geometry().corners(corners);
-        std::cout << "Element #" << elementMapper.entityIndex(entity) << ":\n";
-        std::cout << corners << '\n';
-        it->next();
+    catch(const std::exception& e){
+        std::cerr<<"An exception was thrown"<<std::endl;
+        std::cerr<<e.what()<<std::endl;
     }
-    std::cout.flush();
-
-    PiecewiseLinearContinuousScalarSpace<double> space(*grid);
-    space.assignDofs();
-
-    AssemblyOptions assemblyOptions;
-//    assemblyOptions.switchToDense();
-
-    AcaOptions acaOptions;
-    acaOptions.eps = 1e-4;
-    acaOptions.maximumRank = 10000;
-    acaOptions.minimumBlockSize = 2;
-    acaOptions.eta = 0.8;
-    acaOptions.recompress = true;
-    assemblyOptions.switchToAca(acaOptions);
-
-//    assemblyOptions.switchToSparse();
-
-    assemblyOptions.switchToTbbAndOpenMp();
-    assemblyOptions.setSingularIntegralCaching(AssemblyOptions::NO);
-
-    Fiber::AccuracyOptions accuracyOptions; // default
-    Fiber::StandardLocalAssemblerFactoryForOperatorsOnSurfaces<double, GeometryFactory>
-            factory(accuracyOptions);
-
-    typedef std::auto_ptr<ElementaryLinearOperator<double> > LinearOperatorPtr;
-    LinearOperatorPtr op;
-    switch (opVariant)
-    {
-    case SINGLE_LAYER_POTENTIAL:
-        op = LinearOperatorPtr(new SingleLayerPotential3D<double>); break;
-    case DOUBLE_LAYER_POTENTIAL:
-        op = LinearOperatorPtr(new DoubleLayerPotential3D<double>); break;
-    case ADJOINT_DOUBLE_LAYER_POTENTIAL:
-        op = LinearOperatorPtr(new AdjointDoubleLayerPotential3D<double>); break;
-    case HYPERSINGULAR_OPERATOR:
-        op = LinearOperatorPtr(new HypersingularOperator3D<double>); break;
-    case IDENTITY:
-        op = LinearOperatorPtr(new IdentityOperator<double>); break;
-    default:
-        throw std::runtime_error("Invalid operator");
-    }
-
-    std::auto_ptr<DiscreteScalarValuedLinearOperator<double> > result =
-            op->assembleWeakForm(space, space, factory, assemblyOptions);
-
-    arma::Mat<double> resultMatrix = result->asMatrix();
-    std::cout << "\nGenerated matrix:\n" << resultMatrix << std::endl;
-
-    if (opVariant == SINGLE_LAYER_POTENTIAL)
-    {
-        if (meshVariant == TWO_DISJOINT_TRIANGLES)
-        {
-            // disjoint elements
-            assert(approxEqual(resultMatrix(0, 3), 0.0101397));
-            assert(approxEqual(resultMatrix(0, 4), 0.00852427));
-            assert(approxEqual(resultMatrix(1, 3), 0.0127044));
-            // TODO: calculate with reasonable accuracy the result for coincident triangles
-            // and make a test
-        }
-        else if (meshVariant == TWO_TRIANGLES_SHARING_VERTEX_0)
-        {
-            // elements sharing vertex
-            assert(approxEqual(resultMatrix(1, 3), 0.0109119));
-            assert(approxEqual(resultMatrix(2, 4), 0.0123149));
-        }
-        else if (meshVariant == TWO_TRIANGLES_SHARING_VERTICES_2_AND_0)
-        {
-            // elements sharing vertex
-            assert(approxEqual(resultMatrix(0, 3), 0.0109119));
-            assert(approxEqual(resultMatrix(1, 4), 0.0123149));
-        }
-        else if (meshVariant == TWO_TRIANGLES_SHARING_VERTICES_1_AND_0)
-        {
-            // elements sharing vertex
-            assert(approxEqual(resultMatrix(0, 3), 0.0109119));
-            assert(approxEqual(resultMatrix(2, 4), 0.0123149));
-        }
-        else if (meshVariant == TWO_TRIANGLES_SHARING_EDGES_0_AND_0)
-        {
-            // elements sharing edge
-            assert(approxEqual(resultMatrix(2, 3), 0.00861375));
-        }
-        else if (meshVariant == TWO_TRIANGLES_SHARING_EDGES_1_AND_0)
-        {
-            // elements sharing edge
-            assert(approxEqual(resultMatrix(0, 3), 0.00861375));
-        }
-    }
-    else if (opVariant == HYPERSINGULAR_OPERATOR)
-    {
-        if (meshVariant == TWO_DISJOINT_TRIANGLES)
-        {
-            // disjoint elements
-            assert(approxEqual(resultMatrix(0, 3), 0.0912808 * 7. / 18.));
-            assert(approxEqual(resultMatrix(0, 4), 0.0912808 / 9.));
-            assert(approxEqual(resultMatrix(0, 5), 0.0912808 / -2.));
-            assert(approxEqual(resultMatrix(1, 4), 0.0912808 / -9.));
-            assert(approxZero(resultMatrix(1, 5)));
-        }
-    }
-    else if (opVariant == IDENTITY)
-    {
-        if (meshVariant == TWO_DISJOINT_TRIANGLES)
-        {
-            // disjoint elements
-            assert(approxEqual(resultMatrix(0, 0), 0.25));
-            assert(approxEqual(resultMatrix(0, 1), 0.125));
-            assert(approxEqual(resultMatrix(0, 2), 0.125));
-            assert(approxEqual(resultMatrix(4, 4), 0.5));
-            assert(approxEqual(resultMatrix(4, 5), 0.25));
-        }
-        else if (meshVariant == TWO_TRIANGLES_SHARING_VERTEX_0)
-        {
-            // elements sharing vertex
-            assert(approxEqual(resultMatrix(0, 0), 0.75));
-            assert(approxEqual(resultMatrix(0, 1), 0.125));
-            assert(approxEqual(resultMatrix(0, 2), 0.125));
-            assert(approxEqual(resultMatrix(0, 3), 0.25));
-            assert(approxEqual(resultMatrix(0, 4), 0.25));
-        }
-    }
-=======
-	try {
-		const MeshVariant meshVariant = CUBE_384;
-		const OperatorVariant opVariant = DOUBLE_LAYER_POTENTIAL;
-
-		std::auto_ptr<Grid> grid = loadmesh(meshVariant);
-		meshdetails(grid.get());
-
-		PiecewiseLinearContinuousScalarSpace<double> space(*grid);
-		space.assignDofs();
-
-		AssemblyOptions assemblyOptions;
-		assemblyOptions.switchToDense();
-
-		AcaOptions acaOptions;
-		acaOptions.eps = 1e-4;
-		acaOptions.maximumRank = 10000;
-		acaOptions.minimumBlockSize = 2;
-		acaOptions.eta = 0.8;
-		acaOptions.recompress = true;
-	//	assemblyOptions.switchToAca(acaOptions);
-
-	//    assemblyOptions.switchToSparse();
-
-	//    assemblyOptions.switchToTbbAndOpenMp();
-	//	assemblyOptions.setSingularIntegralCaching(AssemblyOptions::YES);
-
-
-		Fiber::OpenClOptions openCLopts;
-		assemblyOptions.switchToOpenCl(openCLopts);
-
-		Fiber::StandardLocalAssemblerFactoryForOperatorsOnSurfaces<double, GeometryFactory>
-				factory;
-
-		typedef std::auto_ptr<LinearOperator<double> > LinearOperatorPtr;
-		LinearOperatorPtr op;
-		switch (opVariant)
-		{
-		case SINGLE_LAYER_POTENTIAL:
-			op = LinearOperatorPtr(new SingleLayerPotential3D<double>); break;
-		case DOUBLE_LAYER_POTENTIAL:
-			op = LinearOperatorPtr(new DoubleLayerPotential3D<double>); break;
-		case ADJOINT_DOUBLE_LAYER_POTENTIAL:
-			op = LinearOperatorPtr(new AdjointDoubleLayerPotential3D<double>); break;
-		case HYPERSINGULAR_OPERATOR:
-			op = LinearOperatorPtr(new HypersingularOperator3D<double>); break;
-		case IDENTITY:
-			op = LinearOperatorPtr(new IdentityOperator<double>); break;
-		default:
-			throw std::runtime_error("Invalid operator");
-		}
-
-		std::auto_ptr<DiscreteScalarValuedLinearOperator<double> > result =
-				op->assembleWeakForm(space, space, factory, assemblyOptions);
-
-		arma::Mat<double> resultMatrix = result->asMatrix();
-//		std::cout << "\nGenerated matrix:\n" << resultMatrix << std::endl;
-
-		if (opVariant == SINGLE_LAYER_POTENTIAL)
-		{
-			if (meshVariant == TWO_DISJOINT_TRIANGLES)
-			{
-				// disjoint elements
-				assert(approxEqual(resultMatrix(0, 3), 0.0101397));
-				assert(approxEqual(resultMatrix(0, 4), 0.00852427));
-				assert(approxEqual(resultMatrix(1, 3), 0.0127044));
-				// TODO: calculate with reasonable accuracy the result for coincident triangles
-				// and make a test
-			}
-			else if (meshVariant == TWO_TRIANGLES_SHARING_VERTEX_0)
-			{
-				// elements sharing vertex
-				assert(approxEqual(resultMatrix(1, 3), 0.0109119));
-				assert(approxEqual(resultMatrix(2, 4), 0.0123149));
-			}
-			else if (meshVariant == TWO_TRIANGLES_SHARING_VERTICES_2_AND_0)
-			{
-				// elements sharing vertex
-				assert(approxEqual(resultMatrix(0, 3), 0.0109119));
-				assert(approxEqual(resultMatrix(1, 4), 0.0123149));
-			}
-			else if (meshVariant == TWO_TRIANGLES_SHARING_VERTICES_1_AND_0)
-			{
-				// elements sharing vertex
-				assert(approxEqual(resultMatrix(0, 3), 0.0109119));
-				assert(approxEqual(resultMatrix(2, 4), 0.0123149));
-			}
-			else if (meshVariant == TWO_TRIANGLES_SHARING_EDGES_0_AND_0)
-			{
-				// elements sharing edge
-				assert(approxEqual(resultMatrix(2, 3), 0.00861375));
-			}
-			else if (meshVariant == TWO_TRIANGLES_SHARING_EDGES_1_AND_0)
-			{
-				// elements sharing edge
-				assert(approxEqual(resultMatrix(0, 3), 0.00861375));
-			}
-		}
-		else if (opVariant == HYPERSINGULAR_OPERATOR)
-		{
-			if (meshVariant == TWO_DISJOINT_TRIANGLES)
-			{
-				// disjoint elements
-				assert(approxEqual(resultMatrix(0, 3), 0.0912808 * 7. / 18.));
-				assert(approxEqual(resultMatrix(0, 4), 0.0912808 / 9.));
-				assert(approxEqual(resultMatrix(0, 5), 0.0912808 / -2.));
-				assert(approxEqual(resultMatrix(1, 4), 0.0912808 / -9.));
-				assert(approxZero(resultMatrix(1, 5)));
-			}
-		}
-		else if (opVariant == IDENTITY)
-		{
-			if (meshVariant == TWO_DISJOINT_TRIANGLES)
-			{
-				// disjoint elements
-				assert(approxEqual(resultMatrix(0, 0), 0.25));
-				assert(approxEqual(resultMatrix(0, 1), 0.125));
-				assert(approxEqual(resultMatrix(0, 2), 0.125));
-				assert(approxEqual(resultMatrix(4, 4), 0.5));
-				assert(approxEqual(resultMatrix(4, 5), 0.25));
-			}
-			else if (meshVariant == TWO_TRIANGLES_SHARING_VERTEX_0)
-			{
-				// elements sharing vertex
-				assert(approxEqual(resultMatrix(0, 0), 0.75));
-				assert(approxEqual(resultMatrix(0, 1), 0.125));
-				assert(approxEqual(resultMatrix(0, 2), 0.125));
-				assert(approxEqual(resultMatrix(0, 3), 0.25));
-				assert(approxEqual(resultMatrix(0, 4), 0.25));
-			}
-		}
-	}
-	catch(const std::exception& e){
-		std::cerr<<"An exception was thrown"<<std::endl;
-		std::cerr<<e.what()<<std::endl;
-	}
->>>>>>> 21f7a65e
 }
 
 
