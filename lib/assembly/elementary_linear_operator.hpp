--- conflicted
+++ resolved
@@ -67,12 +67,8 @@
             const Fiber::RawGridGeometry<CoordinateType>& rawGeometry,
             const std::vector<const Fiber::Basis<BasisFunctionType>*>& testBases,
             const std::vector<const Fiber::Basis<BasisFunctionType>*>& trialBases,
-<<<<<<< HEAD
-            const Fiber::OpenClHandler<CoordinateType, int>& openClHandler,
+            const Fiber::OpenClHandler& openClHandler,
             const ParallelisationOptions& parallelisationOptions,
-=======
-            const Fiber::OpenClHandler& openClHandler,
->>>>>>> ea729bcd
             bool cacheSingularIntegrals) const = 0;
 
     /** \brief Assemble the operator's weak form using a specified local assembler.
