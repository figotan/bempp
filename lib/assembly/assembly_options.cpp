#include "assembly_options.hpp"

#include <stdexcept>

namespace Bempp
{

AssemblyOptions::AssemblyOptions() :
    // TODO: perhaps set m_acaOptions to some defaults
    m_representation(DENSE),
<<<<<<< HEAD
    m_parallelism(TBB_AND_OPEN_MP), m_maxThreadCount(AUTO)
{
    m_openClOptions.useOpenCl = false;
}
=======
    m_parallelism(TBB), m_maxThreadCount(AUTO),
    m_singularIntegralCaching(AUTO)
{}
>>>>>>> 47e99457

void AssemblyOptions::switchToDense()
{
    m_representation = DENSE;
}

void AssemblyOptions::switchToAca(const AcaOptions& acaOptions)
{
    m_representation = ACA;
    m_acaOptions = acaOptions;
}

void AssemblyOptions::switchToFmm()
{
    m_representation = FMM;
}

void AssemblyOptions::switchToSparse()
{
    m_representation = SPARSE;
}

void AssemblyOptions::switchToOpenCl(const OpenClOptions& openClOptions)
{
    m_parallelism = OPEN_CL;
    m_openClOptions = openClOptions;
    m_openClOptions.useOpenCl = true;
}

void AssemblyOptions::switchToTbb(int maxThreadCount)
{
    m_parallelism = TBB_AND_OPEN_MP;
    m_openClOptions.useOpenCl = false;
    if (maxThreadCount <= 0 && maxThreadCount != AUTO)
        throw std::runtime_error("AssemblyOptions::switchToTbb(): "
                                 "maxThreadCount must be positive or equal to AUTO");
    m_parallelism = TBB;
    m_maxThreadCount = maxThreadCount;
}

void AssemblyOptions::setSingularIntegralCaching(Mode mode)
{
    if (mode != AUTO && mode != NO && mode != YES)
        throw std::runtime_error("AssemblyOptions::setSingularIntegralCaching(): "
                                 "invalid mode");
    m_singularIntegralCaching = mode;
}

} // namespace Bempp<|MERGE_RESOLUTION|>--- conflicted
+++ resolved
@@ -8,16 +8,11 @@
 AssemblyOptions::AssemblyOptions() :
     // TODO: perhaps set m_acaOptions to some defaults
     m_representation(DENSE),
-<<<<<<< HEAD
-    m_parallelism(TBB_AND_OPEN_MP), m_maxThreadCount(AUTO)
+    m_parallelism(TBB), m_maxThreadCount(AUTO),
+    m_singularIntegralCaching(AUTO)
 {
     m_openClOptions.useOpenCl = false;
 }
-=======
-    m_parallelism(TBB), m_maxThreadCount(AUTO),
-    m_singularIntegralCaching(AUTO)
-{}
->>>>>>> 47e99457
 
 void AssemblyOptions::switchToDense()
 {
