--- conflicted
+++ resolved
@@ -122,19 +122,11 @@
 {
     if (m_openClHandler.UseOpenCl())
     {
-<<<<<<< HEAD
-=======
-        // std::cout << "Using OpenCL" << std::endl;
->>>>>>> 20fc722b
         integrateCl (callVariant, elementIndicesA, elementIndexB, basisA, basisB,
 		     localDofIndexB, result);
     }
     else
     {
-<<<<<<< HEAD
-=======
-        // std::cout << "Not using OpenCL" << std::endl;
->>>>>>> 20fc722b
         integrateCpu (callVariant, elementIndicesA, elementIndexB, basisA, basisB,
 		      localDofIndexB, result);
     }
